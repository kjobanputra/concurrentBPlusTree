#include <cstring>
#include <functional>
#include <limits>
#include <map>
#include <memory>
#include <random>
#include <vector>

#include "main/db_main.h"
#include "parser/expression/column_value_expression.h"
#include "portable_endian/portable_endian.h"
#include "storage/garbage_collector_thread.h"
#include "storage/index/compact_ints_key.h"
#include "storage/index/index_builder.h"
#include "storage/projected_row.h"
#include "storage/sql_table.h"
#include "test_util/catalog_test_util.h"
#include "test_util/data_table_test_util.h"
#include "test_util/random_test_util.h"
#include "test_util/storage_test_util.h"
#include "test_util/test_harness.h"
#include "transaction/transaction_context.h"
#include "transaction/transaction_manager.h"
#include "type/type_id.h"
#include "type/type_util.h"

namespace terrier::storage::index {

class BPlusTreeIndexTests : public TerrierTest {
 private:
  catalog::Schema table_schema_;
  catalog::IndexSchema unique_schema_;
  catalog::IndexSchema default_schema_;

 public:
  std::default_random_engine generator_;
  const uint32_t num_threads_ = 4;

  std::unique_ptr<DBMain> db_main_;
  common::ManagedPointer<transaction::TransactionManager> txn_manager_;

  // SqlTable
  storage::SqlTable *sql_table_;
  storage::ProjectedRowInitializer tuple_initializer_ =
      storage::ProjectedRowInitializer::Create(std::vector<uint16_t>{1}, std::vector<uint16_t>{1});

  // BwTreeIndex
  Index *default_index_, *unique_index_;

  byte *key_buffer_1_, *key_buffer_2_;

  common::WorkerPool thread_pool_{num_threads_, {}};

 protected:
  void SetUp() override {
    thread_pool_.Startup();
    db_main_ = terrier::DBMain::Builder().SetUseGC(true).SetUseGCThread(true).SetRecordBufferSegmentSize(1e6).Build();
    txn_manager_ = db_main_->GetTransactionLayer()->GetTransactionManager();

    auto col = catalog::Schema::Column(
        "attribute", type::TypeId::INTEGER, false,
        parser::ConstantValueExpression(type::TransientValueFactory::GetNull(type::TypeId::INTEGER)));
    StorageTestUtil::ForceOid(&(col), catalog::col_oid_t(1));
    table_schema_ = catalog::Schema({col});
    sql_table_ = new storage::SqlTable(db_main_->GetStorageLayer()->GetBlockStore(), table_schema_);
    tuple_initializer_ = sql_table_->InitializerForProjectedRow({catalog::col_oid_t(1)});

    std::vector<catalog::IndexSchema::Column> keycols;
    keycols.emplace_back("", type::TypeId::INTEGER, false,
                         parser::ColumnValueExpression(CatalogTestUtil::TEST_DB_OID, CatalogTestUtil::TEST_TABLE_OID,
                                                       catalog::col_oid_t(1)));
    StorageTestUtil::ForceOid(&(keycols[0]), catalog::indexkeycol_oid_t(1));
    unique_schema_ = catalog::IndexSchema(keycols, storage::index::IndexType::BPLUSTREE, true, true, false, true);
    default_schema_ = catalog::IndexSchema(keycols, storage::index::IndexType::BPLUSTREE, false, false, false, true);

    unique_index_ = (IndexBuilder().SetKeySchema(unique_schema_)).Build();
    default_index_ = (IndexBuilder().SetKeySchema(default_schema_)).Build();

    db_main_->GetStorageLayer()->GetGarbageCollector()->RegisterIndexForGC(
        common::ManagedPointer<Index>(unique_index_));
    db_main_->GetStorageLayer()->GetGarbageCollector()->RegisterIndexForGC(
        common::ManagedPointer<Index>(default_index_));

    key_buffer_1_ =
        common::AllocationUtil::AllocateAligned(default_index_->GetProjectedRowInitializer().ProjectedRowSize());
    key_buffer_2_ =
        common::AllocationUtil::AllocateAligned(default_index_->GetProjectedRowInitializer().ProjectedRowSize());
  }
  void TearDown() override {
    thread_pool_.Shutdown();
    db_main_->GetStorageLayer()->GetGarbageCollector()->UnregisterIndexForGC(
        common::ManagedPointer<Index>(unique_index_));
    db_main_->GetStorageLayer()->GetGarbageCollector()->UnregisterIndexForGC(
        common::ManagedPointer<Index>(default_index_));

    db_main_->GetTransactionLayer()->GetDeferredActionManager()->RegisterDeferredAction([=]() {
      delete sql_table_;
      delete default_index_;
      delete unique_index_;
    });

    delete[] key_buffer_1_;
    delete[] key_buffer_2_;
  }
};

/**
 * This test creates multiple worker threads that all try to insert [0,num_inserts) as tuples in the table and into the
 * primary key index. At completion of the workload, only num_inserts_ txns should have committed with visible versions
 * in the index and table.
 */
// NOLINTNEXTLINE
TEST_F(BPlusTreeIndexTests, UniqueInsert) {
<<<<<<< HEAD
const uint32_t num_inserts = 100000;  // number of tuples/primary keys for each worker to attempt to insert
auto workload = [&](uint32_t worker_id) {
  auto *const key_buffer =
      common::AllocationUtil::AllocateAligned(unique_index_->GetProjectedRowInitializer().ProjectedRowSize());
  auto *const insert_key = unique_index_->GetProjectedRowInitializer().InitializeRow(key_buffer);

  // some threads count up, others count down. This is to mix whether threads abort for write-write conflict or
  // previously committed versions
  if (worker_id % 2 == 0) {
    for (uint32_t i = 0; i < num_inserts; i++) {
      auto *const insert_txn = txn_manager_->BeginTransaction();
      auto *const insert_redo =
          insert_txn->StageWrite(CatalogTestUtil::TEST_DB_OID, CatalogTestUtil::TEST_TABLE_OID, tuple_initializer_);
      auto *const insert_tuple = insert_redo->Delta();
      *reinterpret_cast<int32_t *>(insert_tuple->AccessForceNotNull(0)) = i;
      const auto tuple_slot = sql_table_->Insert(common::ManagedPointer(insert_txn), insert_redo);

      *reinterpret_cast<int32_t *>(insert_key->AccessForceNotNull(0)) = i;
      if (unique_index_->InsertUnique(common::ManagedPointer(insert_txn), *insert_key, tuple_slot)) {
        txn_manager_->Commit(insert_txn, transaction::TransactionUtil::EmptyCallback, nullptr);
      } else {
        txn_manager_->Abort(insert_txn);
=======
  const uint32_t num_inserts = 100000;  // number of tuples/primary keys for each worker to attempt to insert
  auto workload = [&](uint32_t worker_id) {
    auto *const key_buffer =
        common::AllocationUtil::AllocateAligned(unique_index_->GetProjectedRowInitializer().ProjectedRowSize());
    auto *const insert_key = unique_index_->GetProjectedRowInitializer().InitializeRow(key_buffer);

    // some threads count up, others count down. This is to mix whether threads abort for write-write conflict or
    // previously committed versions
    if (worker_id % 2 == 0) {
      for (uint32_t i = 0; i < num_inserts; i++) {
        auto *const insert_txn = txn_manager_->BeginTransaction();
        auto *const insert_redo =
            insert_txn->StageWrite(CatalogTestUtil::TEST_DB_OID, CatalogTestUtil::TEST_TABLE_OID, tuple_initializer_);
        auto *const insert_tuple = insert_redo->Delta();
        *reinterpret_cast<int32_t *>(insert_tuple->AccessForceNotNull(0)) = i;
        const auto tuple_slot = sql_table_->Insert(common::ManagedPointer(insert_txn), insert_redo);

        *reinterpret_cast<int32_t *>(insert_key->AccessForceNotNull(0)) = i;
        if (unique_index_->InsertUnique(common::ManagedPointer(insert_txn), *insert_key, tuple_slot)) {
          txn_manager_->Commit(insert_txn, transaction::TransactionUtil::EmptyCallback, nullptr);
        } else {
          txn_manager_->Abort(insert_txn);
        }
>>>>>>> 6542700a
      }

    } else {
      for (uint32_t i = num_inserts - 1; i < num_inserts; i--) {
        auto *const insert_txn = txn_manager_->BeginTransaction();
        auto *const insert_redo =
            insert_txn->StageWrite(CatalogTestUtil::TEST_DB_OID, CatalogTestUtil::TEST_TABLE_OID, tuple_initializer_);
        auto *const insert_tuple = insert_redo->Delta();
        *reinterpret_cast<int32_t *>(insert_tuple->AccessForceNotNull(0)) = i;
        const auto tuple_slot = sql_table_->Insert(common::ManagedPointer(insert_txn), insert_redo);

        *reinterpret_cast<int32_t *>(insert_key->AccessForceNotNull(0)) = i;
        if (unique_index_->InsertUnique(common::ManagedPointer(insert_txn), *insert_key, tuple_slot)) {
          txn_manager_->Commit(insert_txn, transaction::TransactionUtil::EmptyCallback, nullptr);
        } else {
          txn_manager_->Abort(insert_txn);
        }
      }
    }
    delete[] key_buffer;
  };

  // run the workload
  for (uint32_t i = 0; i < num_threads_; i++) {
    thread_pool_.SubmitTask([i, &workload] { workload(i); });
  }
  thread_pool_.WaitUntilAllFinished();

  // scan the results
  auto *const scan_txn = txn_manager_->BeginTransaction();

  std::vector<storage::TupleSlot> results;

  auto *const scan_key_pr = unique_index_->GetProjectedRowInitializer().InitializeRow(key_buffer_1_);

  for (uint32_t i = 0; i < num_inserts; i++) {
    *reinterpret_cast<int32_t *>(scan_key_pr->AccessForceNotNull(0)) = i;
    unique_index_->ScanKey(*scan_txn, *scan_key_pr, &results);
    EXPECT_EQ(results.size(), 1);
    results.clear();
  }

  txn_manager_->Commit(scan_txn, transaction::TransactionUtil::EmptyCallback, nullptr);

  EXPECT_GT(unique_index_->GetHeapUsage(), 0);
}

/**
 * This test creates multiple worker threads that all try to insert [0,num_inserts) as tuples in the table and into the
 * primary key index. At completion of the workload, all num_inserts_ txns * num_threads_ should have committed with
 * visible versions in the index and table.
 */
// NOLINTNEXTLINE
TEST_F(BPlusTreeIndexTests, DefaultInsert) {
<<<<<<< HEAD
const uint32_t num_inserts = 100000;  // number of tuples/primary keys for each worker to attempt to insert
auto workload = [&](uint32_t worker_id) {
  auto *const key_buffer =
      common::AllocationUtil::AllocateAligned(default_index_->GetProjectedRowInitializer().ProjectedRowSize());
  auto *const insert_key = default_index_->GetProjectedRowInitializer().InitializeRow(key_buffer);

  // some threads count up, others count down. Threads shouldn't abort each other
  if (worker_id % 2 == 0) {
    for (uint32_t i = 0; i < num_inserts; i++) {
      auto *const insert_txn = txn_manager_->BeginTransaction();
      auto *const insert_redo =
          insert_txn->StageWrite(CatalogTestUtil::TEST_DB_OID, CatalogTestUtil::TEST_TABLE_OID, tuple_initializer_);
      auto *const insert_tuple = insert_redo->Delta();
      *reinterpret_cast<int32_t *>(insert_tuple->AccessForceNotNull(0)) = i;
      const auto tuple_slot = sql_table_->Insert(common::ManagedPointer(insert_txn), insert_redo);

      *reinterpret_cast<int32_t *>(insert_key->AccessForceNotNull(0)) = i;
      EXPECT_TRUE(default_index_->Insert(common::ManagedPointer(insert_txn), *insert_key, tuple_slot));
      txn_manager_->Commit(insert_txn, transaction::TransactionUtil::EmptyCallback, nullptr);
    }
  } else {
    for (uint32_t i = num_inserts - 1; i < num_inserts; i--) {
      auto *const insert_txn = txn_manager_->BeginTransaction();
      auto *const insert_redo =
          insert_txn->StageWrite(CatalogTestUtil::TEST_DB_OID, CatalogTestUtil::TEST_TABLE_OID, tuple_initializer_);
      auto *const insert_tuple = insert_redo->Delta();
      *reinterpret_cast<int32_t *>(insert_tuple->AccessForceNotNull(0)) = i;
      const auto tuple_slot = sql_table_->Insert(common::ManagedPointer(insert_txn), insert_redo);

      *reinterpret_cast<int32_t *>(insert_key->AccessForceNotNull(0)) = i;
      EXPECT_TRUE(default_index_->Insert(common::ManagedPointer(insert_txn), *insert_key, tuple_slot));
      txn_manager_->Commit(insert_txn, transaction::TransactionUtil::EmptyCallback, nullptr);
=======
  const uint32_t num_inserts = 100000;  // number of tuples/primary keys for each worker to attempt to insert
  auto workload = [&](uint32_t worker_id) {
    auto *const key_buffer =
        common::AllocationUtil::AllocateAligned(default_index_->GetProjectedRowInitializer().ProjectedRowSize());
    auto *const insert_key = default_index_->GetProjectedRowInitializer().InitializeRow(key_buffer);

    // some threads count up, others count down. Threads shouldn't abort each other
    if (worker_id % 2 == 0) {
      for (uint32_t i = 0; i < num_inserts; i++) {
        auto *const insert_txn = txn_manager_->BeginTransaction();
        auto *const insert_redo =
            insert_txn->StageWrite(CatalogTestUtil::TEST_DB_OID, CatalogTestUtil::TEST_TABLE_OID, tuple_initializer_);
        auto *const insert_tuple = insert_redo->Delta();
        *reinterpret_cast<int32_t *>(insert_tuple->AccessForceNotNull(0)) = i;
        const auto tuple_slot = sql_table_->Insert(common::ManagedPointer(insert_txn), insert_redo);

        *reinterpret_cast<int32_t *>(insert_key->AccessForceNotNull(0)) = i;
        EXPECT_TRUE(default_index_->Insert(common::ManagedPointer(insert_txn), *insert_key, tuple_slot));
        txn_manager_->Commit(insert_txn, transaction::TransactionUtil::EmptyCallback, nullptr);
      }
    } else {
      for (uint32_t i = num_inserts - 1; i < num_inserts; i--) {
        auto *const insert_txn = txn_manager_->BeginTransaction();
        auto *const insert_redo =
            insert_txn->StageWrite(CatalogTestUtil::TEST_DB_OID, CatalogTestUtil::TEST_TABLE_OID, tuple_initializer_);
        auto *const insert_tuple = insert_redo->Delta();
        *reinterpret_cast<int32_t *>(insert_tuple->AccessForceNotNull(0)) = i;
        const auto tuple_slot = sql_table_->Insert(common::ManagedPointer(insert_txn), insert_redo);

        *reinterpret_cast<int32_t *>(insert_key->AccessForceNotNull(0)) = i;
        EXPECT_TRUE(default_index_->Insert(common::ManagedPointer(insert_txn), *insert_key, tuple_slot));
        txn_manager_->Commit(insert_txn, transaction::TransactionUtil::EmptyCallback, nullptr);
      }
>>>>>>> 6542700a
    }

    delete[] key_buffer;
  };

  // run the workload
  for (uint32_t i = 0; i < num_threads_; i++) {
    thread_pool_.SubmitTask([i, &workload] { workload(i); });
  }
  thread_pool_.WaitUntilAllFinished();

  // scan the results
  auto *const scan_txn = txn_manager_->BeginTransaction();

  std::vector<storage::TupleSlot> results;

  auto *const scan_key_pr = default_index_->GetProjectedRowInitializer().InitializeRow(key_buffer_1_);

  for (uint32_t i = 0; i < num_inserts; i++) {
    *reinterpret_cast<int32_t *>(scan_key_pr->AccessForceNotNull(0)) = i;
    default_index_->ScanKey(*scan_txn, *scan_key_pr, &results);
    EXPECT_EQ(results.size(), num_threads_);
    results.clear();
  }

  txn_manager_->Commit(scan_txn, transaction::TransactionUtil::EmptyCallback, nullptr);

  EXPECT_GT(default_index_->GetHeapUsage(), 0);
}

// Verifies that primary key insert fails on write-write conflict
// NOLINTNEXTLINE
TEST_F(BPlusTreeIndexTests, UniqueKey1) {
  auto *txn0 = txn_manager_->BeginTransaction();

  // txn 0 inserts into table
  auto *insert_redo =
      txn0->StageWrite(CatalogTestUtil::TEST_DB_OID, CatalogTestUtil::TEST_TABLE_OID, tuple_initializer_);
  auto *insert_tuple = insert_redo->Delta();
  *reinterpret_cast<int32_t *>(insert_tuple->AccessForceNotNull(0)) = 15721;
  const auto tuple_slot = sql_table_->Insert(common::ManagedPointer(txn0), insert_redo);

  // txn 0 inserts into index
  auto *insert_key = unique_index_->GetProjectedRowInitializer().InitializeRow(key_buffer_1_);
  *reinterpret_cast<int32_t *>(insert_key->AccessForceNotNull(0)) = 15721;
  EXPECT_TRUE(unique_index_->InsertUnique(common::ManagedPointer(txn0), *insert_key, tuple_slot));

  std::vector<storage::TupleSlot> results;

  auto *const scan_key_pr = unique_index_->GetProjectedRowInitializer().InitializeRow(key_buffer_1_);

  // txn 0 scans index and gets a visible, correct result
  *reinterpret_cast<int32_t *>(scan_key_pr->AccessForceNotNull(0)) = 15721;
  unique_index_->ScanKey(*txn0, *scan_key_pr, &results);
  EXPECT_EQ(results.size(), 1);
  EXPECT_EQ(tuple_slot, results[0]);
  results.clear();

  auto *txn1 = txn_manager_->BeginTransaction();

  // txn 1 scans index and gets no visible result
  unique_index_->ScanKey(*txn1, *scan_key_pr, &results);
  EXPECT_EQ(results.size(), 0);
  results.clear();

  // txn 1 inserts into table
  insert_redo = txn1->StageWrite(CatalogTestUtil::TEST_DB_OID, CatalogTestUtil::TEST_TABLE_OID, tuple_initializer_);
  insert_tuple = insert_redo->Delta();
  *reinterpret_cast<int32_t *>(insert_tuple->AccessForceNotNull(0)) = 15721;
  const auto new_tuple_slot = sql_table_->Insert(common::ManagedPointer(txn1), insert_redo);

  // txn 1 inserts into index and fails due to write-write conflict with txn 0
  insert_key = unique_index_->GetProjectedRowInitializer().InitializeRow(key_buffer_1_);
  *reinterpret_cast<int32_t *>(insert_key->AccessForceNotNull(0)) = 15721;
  EXPECT_FALSE(unique_index_->InsertUnique(common::ManagedPointer(txn1), *insert_key, new_tuple_slot));

  txn_manager_->Abort(txn1);

  txn_manager_->Commit(txn0, transaction::TransactionUtil::EmptyCallback, nullptr);

  auto *txn2 = txn_manager_->BeginTransaction();

  // txn 2 scans index and gets a visible, correct result
  unique_index_->ScanKey(*txn2, *scan_key_pr, &results);
  EXPECT_EQ(results.size(), 1);
  EXPECT_EQ(tuple_slot, results[0]);
  results.clear();

  txn_manager_->Commit(txn2, transaction::TransactionUtil::EmptyCallback, nullptr);
}

// Verifies that primary key insert fails on visible key conflict
// NOLINTNEXTLINE
TEST_F(BPlusTreeIndexTests, UniqueKey2) {
  auto *txn0 = txn_manager_->BeginTransaction();

  // txn 0 inserts into table
  auto *insert_redo =
      txn0->StageWrite(CatalogTestUtil::TEST_DB_OID, CatalogTestUtil::TEST_TABLE_OID, tuple_initializer_);
  auto *insert_tuple = insert_redo->Delta();
  *reinterpret_cast<int32_t *>(insert_tuple->AccessForceNotNull(0)) = 15721;
  const auto tuple_slot = sql_table_->Insert(common::ManagedPointer(txn0), insert_redo);

  // txn 0 inserts into index
  auto *insert_key = unique_index_->GetProjectedRowInitializer().InitializeRow(key_buffer_1_);
  *reinterpret_cast<int32_t *>(insert_key->AccessForceNotNull(0)) = 15721;
  EXPECT_TRUE(unique_index_->InsertUnique(common::ManagedPointer(txn0), *insert_key, tuple_slot));

  std::vector<storage::TupleSlot> results;

  auto *const scan_key_pr = unique_index_->GetProjectedRowInitializer().InitializeRow(key_buffer_1_);

  // txn 0 scans index and gets a visible, correct result
  *reinterpret_cast<int32_t *>(scan_key_pr->AccessForceNotNull(0)) = 15721;
  unique_index_->ScanKey(*txn0, *scan_key_pr, &results);
  EXPECT_EQ(results.size(), 1);
  EXPECT_EQ(tuple_slot, results[0]);
  results.clear();

  txn_manager_->Commit(txn0, transaction::TransactionUtil::EmptyCallback, nullptr);

  auto *txn1 = txn_manager_->BeginTransaction();

  // txn 1 inserts into table
  insert_redo = txn1->StageWrite(CatalogTestUtil::TEST_DB_OID, CatalogTestUtil::TEST_TABLE_OID, tuple_initializer_);
  insert_tuple = insert_redo->Delta();
  *reinterpret_cast<int32_t *>(insert_tuple->AccessForceNotNull(0)) = 15721;
  const auto new_tuple_slot = sql_table_->Insert(common::ManagedPointer(txn1), insert_redo);

  // txn 1 inserts into index and fails due to visible key conflict with txn 0
  insert_key = unique_index_->GetProjectedRowInitializer().InitializeRow(key_buffer_1_);
  *reinterpret_cast<int32_t *>(insert_key->AccessForceNotNull(0)) = 15721;
  EXPECT_FALSE(unique_index_->InsertUnique(common::ManagedPointer(txn1), *insert_key, new_tuple_slot));

  txn_manager_->Abort(txn1);

  auto *txn2 = txn_manager_->BeginTransaction();

  // txn 2 scans index and gets a visible, correct result
  unique_index_->ScanKey(*txn2, *scan_key_pr, &results);
  EXPECT_EQ(results.size(), 1);
  EXPECT_EQ(tuple_slot, results[0]);
  results.clear();

  txn_manager_->Commit(txn2, transaction::TransactionUtil::EmptyCallback, nullptr);
}

// Verifies that primary key insert fails on same txn trying to insert key twice
// NOLINTNEXTLINE
TEST_F(BPlusTreeIndexTests, UniqueKey3) {
  auto *txn0 = txn_manager_->BeginTransaction();

  // txn 0 inserts into table
  auto *insert_redo =
      txn0->StageWrite(CatalogTestUtil::TEST_DB_OID, CatalogTestUtil::TEST_TABLE_OID, tuple_initializer_);
  auto *insert_tuple = insert_redo->Delta();
  *reinterpret_cast<int32_t *>(insert_tuple->AccessForceNotNull(0)) = 15721;
  const auto tuple_slot = sql_table_->Insert(common::ManagedPointer(txn0), insert_redo);

  // txn 0 inserts into index
  auto *insert_key = unique_index_->GetProjectedRowInitializer().InitializeRow(key_buffer_1_);
  *reinterpret_cast<int32_t *>(insert_key->AccessForceNotNull(0)) = 15721;
  EXPECT_TRUE(unique_index_->InsertUnique(common::ManagedPointer(txn0), *insert_key, tuple_slot));

  std::vector<storage::TupleSlot> results;

  auto *const scan_key_pr = unique_index_->GetProjectedRowInitializer().InitializeRow(key_buffer_1_);

  // txn 0 scans index and gets a visible, correct result
  *reinterpret_cast<int32_t *>(scan_key_pr->AccessForceNotNull(0)) = 15721;
  unique_index_->ScanKey(*txn0, *scan_key_pr, &results);
  EXPECT_EQ(results.size(), 1);
  EXPECT_EQ(tuple_slot, results[0]);
  results.clear();

  // txn 0 inserts into table
  insert_redo = txn0->StageWrite(CatalogTestUtil::TEST_DB_OID, CatalogTestUtil::TEST_TABLE_OID, tuple_initializer_);
  insert_tuple = insert_redo->Delta();
  *reinterpret_cast<int32_t *>(insert_tuple->AccessForceNotNull(0)) = 15721;
  const auto new_tuple_slot = sql_table_->Insert(common::ManagedPointer(txn0), insert_redo);

  // txn 0 inserts into index and fails due to visible key conflict with txn 0
  insert_key = unique_index_->GetProjectedRowInitializer().InitializeRow(key_buffer_1_);
  *reinterpret_cast<int32_t *>(insert_key->AccessForceNotNull(0)) = 15721;
  EXPECT_FALSE(unique_index_->InsertUnique(common::ManagedPointer(txn0), *insert_key, new_tuple_slot));

  txn_manager_->Abort(txn0);

  auto *txn2 = txn_manager_->BeginTransaction();

  // txn 2 scans index and gets no visible result
  unique_index_->ScanKey(*txn2, *scan_key_pr, &results);
  EXPECT_EQ(results.size(), 0);
  results.clear();

  txn_manager_->Commit(txn2, transaction::TransactionUtil::EmptyCallback, nullptr);
}

//    Txn #0 | Txn #1 | Txn #2 |
//    --------------------------
//    BEGIN  |        |        |
//    W(X)   |        |        |
//    R(X)   |        |        |
//           | BEGIN  |        |
//           | R(X)   |        |
//    COMMIT |        |        |
//           | R(X)   |        |
//           | COMMIT |        |
//           |        | BEGIN  |
//           |        | R(X)   |
//           |        | COMMIT |
//
// Txn #0 should only read Txn #0's version of X
// Txn #1 should only read the previous version of X because its start time is before #0's commit
// Txn #2 should only read Txn #0's version of X
//
// This test confirms that we are not susceptible to the DIRTY READS and UNREPEATABLE READS anomalies
// NOLINTNEXTLINE
TEST_F(BPlusTreeIndexTests, CommitInsert1) {
  auto *txn0 = txn_manager_->BeginTransaction();

  // txn 0 inserts into table
  auto *insert_redo =
      txn0->StageWrite(CatalogTestUtil::TEST_DB_OID, CatalogTestUtil::TEST_TABLE_OID, tuple_initializer_);
  auto *insert_tuple = insert_redo->Delta();
  *reinterpret_cast<int32_t *>(insert_tuple->AccessForceNotNull(0)) = 15721;
  const auto tuple_slot = sql_table_->Insert(common::ManagedPointer(txn0), insert_redo);

  // txn 0 inserts into index
  auto *const insert_key = default_index_->GetProjectedRowInitializer().InitializeRow(key_buffer_1_);
  *reinterpret_cast<int32_t *>(insert_key->AccessForceNotNull(0)) = 15721;
  EXPECT_TRUE(default_index_->Insert(common::ManagedPointer(txn0), *insert_key, tuple_slot));

  std::vector<storage::TupleSlot> results;

  auto *const scan_key_pr = default_index_->GetProjectedRowInitializer().InitializeRow(key_buffer_1_);

  // txn 0 scans index and gets a visible, correct result
  *reinterpret_cast<int32_t *>(scan_key_pr->AccessForceNotNull(0)) = 15721;
  default_index_->ScanKey(*txn0, *scan_key_pr, &results);
  EXPECT_EQ(results.size(), 1);
  EXPECT_EQ(tuple_slot, results[0]);
  results.clear();

  auto *txn1 = txn_manager_->BeginTransaction();

  // txn 1 scans index and gets no visible result
  default_index_->ScanKey(*txn1, *scan_key_pr, &results);
  EXPECT_EQ(results.size(), 0);
  results.clear();

  txn_manager_->Commit(txn0, transaction::TransactionUtil::EmptyCallback, nullptr);

  // txn 1 scans index and gets no visible result
  default_index_->ScanKey(*txn1, *scan_key_pr, &results);
  EXPECT_EQ(results.size(), 0);
  results.clear();

  txn_manager_->Commit(txn1, transaction::TransactionUtil::EmptyCallback, nullptr);

  auto *txn2 = txn_manager_->BeginTransaction();

  // txn 2 scans index and gets a visible, correct result
  default_index_->ScanKey(*txn2, *scan_key_pr, &results);
  EXPECT_EQ(results.size(), 1);
  EXPECT_EQ(tuple_slot, results[0]);
  results.clear();

  txn_manager_->Commit(txn2, transaction::TransactionUtil::EmptyCallback, nullptr);
}

//    Txn #0 | Txn #1 | Txn #2 |
//    --------------------------
//    BEGIN  |        |        |
//           | BEGIN  |        |
//           | W(X)   |        |
//    R(X)   |        |        |
//           | R(X)   |        |
//           | COMMIT |        |
//    R(X)   |        |        |
//    COMMIT |        |        |
//           |        | BEGIN  |
//           |        | R(X)   |
//           |        | COMMIT |
//
// Txn #0 should only read the previous version of X because its start time is before #1's commit
// Txn #1 should only read Txn #1's version of X
// Txn #2 should only read Txn #1's version of X
//
// This test confirms that we are not susceptible to the DIRTY READS and UNREPEATABLE READS anomalies
// NOLINTNEXTLINE
TEST_F(BPlusTreeIndexTests, CommitInsert2) {
  auto *txn0 = txn_manager_->BeginTransaction();
  auto *txn1 = txn_manager_->BeginTransaction();

  // txn 1 inserts into table
  auto *insert_redo =
      txn1->StageWrite(CatalogTestUtil::TEST_DB_OID, CatalogTestUtil::TEST_TABLE_OID, tuple_initializer_);
  auto *insert_tuple = insert_redo->Delta();
  *reinterpret_cast<int32_t *>(insert_tuple->AccessForceNotNull(0)) = 15721;
  const auto tuple_slot = sql_table_->Insert(common::ManagedPointer(txn1), insert_redo);

  // txn 1 inserts into index
  auto *const insert_key = default_index_->GetProjectedRowInitializer().InitializeRow(key_buffer_1_);
  *reinterpret_cast<int32_t *>(insert_key->AccessForceNotNull(0)) = 15721;
  EXPECT_TRUE(default_index_->Insert(common::ManagedPointer(txn1), *insert_key, tuple_slot));

  std::vector<storage::TupleSlot> results;

  auto *const scan_key_pr = default_index_->GetProjectedRowInitializer().InitializeRow(key_buffer_1_);

  // txn 0 scans index and gets no visible result
  *reinterpret_cast<int32_t *>(scan_key_pr->AccessForceNotNull(0)) = 15721;
  default_index_->ScanKey(*txn0, *scan_key_pr, &results);
  EXPECT_EQ(results.size(), 0);
  results.clear();

  // txn 1 scans index and gets a visible, correct result
  default_index_->ScanKey(*txn1, *scan_key_pr, &results);
  EXPECT_EQ(results.size(), 1);
  EXPECT_EQ(tuple_slot, results[0]);
  results.clear();

  txn_manager_->Commit(txn1, transaction::TransactionUtil::EmptyCallback, nullptr);

  // txn 0 scans index and gets no visible result
  default_index_->ScanKey(*txn0, *scan_key_pr, &results);
  EXPECT_EQ(results.size(), 0);
  results.clear();

  txn_manager_->Commit(txn0, transaction::TransactionUtil::EmptyCallback, nullptr);

  auto *txn2 = txn_manager_->BeginTransaction();

  // txn 2 scans index and gets a visible, correct result
  default_index_->ScanKey(*txn2, *scan_key_pr, &results);
  EXPECT_EQ(results.size(), 1);
  EXPECT_EQ(tuple_slot, results[0]);
  results.clear();

  txn_manager_->Commit(txn2, transaction::TransactionUtil::EmptyCallback, nullptr);
}

}  // namespace terrier::storage::index<|MERGE_RESOLUTION|>--- conflicted
+++ resolved
@@ -111,30 +111,6 @@
  */
 // NOLINTNEXTLINE
 TEST_F(BPlusTreeIndexTests, UniqueInsert) {
-<<<<<<< HEAD
-const uint32_t num_inserts = 100000;  // number of tuples/primary keys for each worker to attempt to insert
-auto workload = [&](uint32_t worker_id) {
-  auto *const key_buffer =
-      common::AllocationUtil::AllocateAligned(unique_index_->GetProjectedRowInitializer().ProjectedRowSize());
-  auto *const insert_key = unique_index_->GetProjectedRowInitializer().InitializeRow(key_buffer);
-
-  // some threads count up, others count down. This is to mix whether threads abort for write-write conflict or
-  // previously committed versions
-  if (worker_id % 2 == 0) {
-    for (uint32_t i = 0; i < num_inserts; i++) {
-      auto *const insert_txn = txn_manager_->BeginTransaction();
-      auto *const insert_redo =
-          insert_txn->StageWrite(CatalogTestUtil::TEST_DB_OID, CatalogTestUtil::TEST_TABLE_OID, tuple_initializer_);
-      auto *const insert_tuple = insert_redo->Delta();
-      *reinterpret_cast<int32_t *>(insert_tuple->AccessForceNotNull(0)) = i;
-      const auto tuple_slot = sql_table_->Insert(common::ManagedPointer(insert_txn), insert_redo);
-
-      *reinterpret_cast<int32_t *>(insert_key->AccessForceNotNull(0)) = i;
-      if (unique_index_->InsertUnique(common::ManagedPointer(insert_txn), *insert_key, tuple_slot)) {
-        txn_manager_->Commit(insert_txn, transaction::TransactionUtil::EmptyCallback, nullptr);
-      } else {
-        txn_manager_->Abort(insert_txn);
-=======
   const uint32_t num_inserts = 100000;  // number of tuples/primary keys for each worker to attempt to insert
   auto workload = [&](uint32_t worker_id) {
     auto *const key_buffer =
@@ -158,7 +134,6 @@
         } else {
           txn_manager_->Abort(insert_txn);
         }
->>>>>>> 6542700a
       }
 
     } else {
@@ -213,40 +188,6 @@
  */
 // NOLINTNEXTLINE
 TEST_F(BPlusTreeIndexTests, DefaultInsert) {
-<<<<<<< HEAD
-const uint32_t num_inserts = 100000;  // number of tuples/primary keys for each worker to attempt to insert
-auto workload = [&](uint32_t worker_id) {
-  auto *const key_buffer =
-      common::AllocationUtil::AllocateAligned(default_index_->GetProjectedRowInitializer().ProjectedRowSize());
-  auto *const insert_key = default_index_->GetProjectedRowInitializer().InitializeRow(key_buffer);
-
-  // some threads count up, others count down. Threads shouldn't abort each other
-  if (worker_id % 2 == 0) {
-    for (uint32_t i = 0; i < num_inserts; i++) {
-      auto *const insert_txn = txn_manager_->BeginTransaction();
-      auto *const insert_redo =
-          insert_txn->StageWrite(CatalogTestUtil::TEST_DB_OID, CatalogTestUtil::TEST_TABLE_OID, tuple_initializer_);
-      auto *const insert_tuple = insert_redo->Delta();
-      *reinterpret_cast<int32_t *>(insert_tuple->AccessForceNotNull(0)) = i;
-      const auto tuple_slot = sql_table_->Insert(common::ManagedPointer(insert_txn), insert_redo);
-
-      *reinterpret_cast<int32_t *>(insert_key->AccessForceNotNull(0)) = i;
-      EXPECT_TRUE(default_index_->Insert(common::ManagedPointer(insert_txn), *insert_key, tuple_slot));
-      txn_manager_->Commit(insert_txn, transaction::TransactionUtil::EmptyCallback, nullptr);
-    }
-  } else {
-    for (uint32_t i = num_inserts - 1; i < num_inserts; i--) {
-      auto *const insert_txn = txn_manager_->BeginTransaction();
-      auto *const insert_redo =
-          insert_txn->StageWrite(CatalogTestUtil::TEST_DB_OID, CatalogTestUtil::TEST_TABLE_OID, tuple_initializer_);
-      auto *const insert_tuple = insert_redo->Delta();
-      *reinterpret_cast<int32_t *>(insert_tuple->AccessForceNotNull(0)) = i;
-      const auto tuple_slot = sql_table_->Insert(common::ManagedPointer(insert_txn), insert_redo);
-
-      *reinterpret_cast<int32_t *>(insert_key->AccessForceNotNull(0)) = i;
-      EXPECT_TRUE(default_index_->Insert(common::ManagedPointer(insert_txn), *insert_key, tuple_slot));
-      txn_manager_->Commit(insert_txn, transaction::TransactionUtil::EmptyCallback, nullptr);
-=======
   const uint32_t num_inserts = 100000;  // number of tuples/primary keys for each worker to attempt to insert
   auto workload = [&](uint32_t worker_id) {
     auto *const key_buffer =
@@ -280,7 +221,6 @@
         EXPECT_TRUE(default_index_->Insert(common::ManagedPointer(insert_txn), *insert_key, tuple_slot));
         txn_manager_->Commit(insert_txn, transaction::TransactionUtil::EmptyCallback, nullptr);
       }
->>>>>>> 6542700a
     }
 
     delete[] key_buffer;
