--- conflicted
+++ resolved
@@ -1400,11 +1400,6 @@
       uint32_t size = left->filled_keys_;
       if(size > MIN_CHILDREN) {
         // Borrow case
-<<<<<<< HEAD
-        InsertIntoNode(node, 0, left->keys_[size - 1], left->values_[size - 1]);
-        RemoveFromNode(left, size - 1);
-        parent->keys_[index] = node->keys_[0];
-=======
         auto key = left->keys_[size - 1];
         if (start == 1) {
           // Borrow the goalpost from the parent
@@ -1413,7 +1408,6 @@
         InsertIntoNode(node, 0, key, left->values_[size - 1]);
         RemoveFromNode(left, size - 1);
         parent->keys_[index] = key;
->>>>>>> 578dde87
         TERRIER_ASSERT(left->filled_keys_ <= NUM_CHILDREN, "Cant have too many filled Keys!");
         TERRIER_ASSERT(node->filled_keys_ <= NUM_CHILDREN, "Cant have too many filled Keys!");
         return nullptr;
