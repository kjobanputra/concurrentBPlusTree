--- conflicted
+++ resolved
@@ -9,9 +9,6 @@
 #include <stack>
 #include <utility>
 #include <vector>
-#include <mutex>  // For std::unique_lock
-#include <shared_mutex>
-#include <thread>
 
 #include "common/spin_latch.h"
 
@@ -187,20 +184,13 @@
     friend class BPlusTree;
 
     static LeafNode *CreateNew() {
-<<<<<<< HEAD
-      LeafNode *node = reinterpret_cast<LeafNode *>(calloc(sizeof(class LeafNode), 1));
-=======
       auto *node = reinterpret_cast<LeafNode *>(mem_pool.Allocate(sizeof(class LeafNode), true));
->>>>>>> 6542700a
       // Initialize the shared mutex
       new (&node->latch_) std::shared_mutex();
       return node;
     }
-<<<<<<< HEAD
-=======
 
     static void Delete(LeafNode *elem) { mem_pool.Deallocate(elem, sizeof(LeafNode)); }
->>>>>>> 6542700a
   };
 
   class InteriorNode;
@@ -322,8 +312,6 @@
         CHECK((next == nullptr && last_leaf->next_ == nullptr) ||
               (next != nullptr && last_leaf->next_ == next->Leaf(0)));
 
-
-        TERRIER_ASSERT(next == nullptr || parent->KeyCmpLessEqual(last_leaf->keys_[last_leaf->filled_keys_ - 1], next->Leaf(0)->keys_[0]), "beep boop");
         CHECK(next == nullptr ||
               parent->KeyCmpLessEqual(last_leaf->keys_[last_leaf->filled_keys_ - 1], next->Leaf(0)->keys_[0]));
       } else {
@@ -353,20 +341,13 @@
     friend class BPlusTree;
 
     static InteriorNode *CreateNew() {
-<<<<<<< HEAD
-      InteriorNode *node = reinterpret_cast<InteriorNode *>(calloc(sizeof(class LeafNode), 1));
-=======
       auto *node = reinterpret_cast<InteriorNode *>(mem_pool.Allocate(sizeof(class LeafNode), true));
->>>>>>> 6542700a
       // Initialize the shared mutex
       new (&node->latch_) std::shared_mutex();
       return node;
     }
-<<<<<<< HEAD
-=======
 
     static void Delete(InteriorNode *elem) { mem_pool.Deallocate(elem, sizeof(InteriorNode)); }
->>>>>>> 6542700a
   };
 
   InteriorNode *root_;
@@ -498,15 +479,10 @@
     InteriorNode *current = root;
     LeafNode *leaf = nullptr;
     while (leaf == nullptr) {
-
       // If we know we do not need to split (e.g. there are still open guide posts,
       // then we don't need to keep track of anything above us
       if (current->filled_keys_ < NUM_CHILDREN) {
-<<<<<<< HEAD
-        for(const auto &interior : *potential_changes) {
-=======
         for (const auto &interior : *potential_changes) {
->>>>>>> 6542700a
           interior->latch_.unlock();
         }
         potential_changes->erase(potential_changes->begin(), potential_changes->end());
@@ -528,14 +504,9 @@
       }
     }
 
-
     // If the leaf definitely has enough room, then we don't need to split anything!
     if (leaf->filled_keys_ < NUM_CHILDREN) {
-<<<<<<< HEAD
-      for(const auto &interior : *potential_changes) {
-=======
       for (const auto &interior : *potential_changes) {
->>>>>>> 6542700a
         interior->latch_.unlock();
       }
       potential_changes->erase(potential_changes->begin(), potential_changes->end());
@@ -701,11 +672,7 @@
     if (root_->filled_keys_ == 1) {
       // Root is not a valid interior node until we do a split!
       // However, this is only allowed to happen if the depth is truly 1
-<<<<<<< HEAD
-      CHECK(depth_ == 1);
-=======
       CHECK_EQ(depth_, 1);
->>>>>>> 6542700a
       CHECK(root_->leaf_children_);
       CHECK(root_->Leaf(0)->IsLeafNode(allow_duplicates_, true, this));
       CHECK(root_->Leaf(0)->next_ == nullptr && root_->Leaf(0)->prev_ == nullptr);
@@ -720,21 +687,13 @@
     // which way you go down the tree
     std::queue<InteriorNode *> level;
     level.push(root_);
-<<<<<<< HEAD
-    for (int i = 1; i < depth_; i++) {
-=======
     for (uint32_t i = 1; i < depth_; i++) {
->>>>>>> 6542700a
       std::queue<InteriorNode *> next_level;
       while (!level.empty()) {
         auto elem = level.front();
         level.pop();
         CHECK(!elem->leaf_children_);
-<<<<<<< HEAD
-        for (int j = 0; j < elem->filled_keys_; j++) {
-=======
         for (uint32_t j = 0; j < elem->filled_keys_; j++) {
->>>>>>> 6542700a
           next_level.push(elem->Interior(j));
         }
       }
@@ -896,11 +855,7 @@
      * Releases the lock the iterator holds on its current key and immediately invalidates this iterator
      */
     void ReleaseLock() {
-<<<<<<< HEAD
-      if(current_) {
-=======
       if (current_ != nullptr) {
->>>>>>> 6542700a
         current_->latch_.unlock_shared();
       }
       current_ = nullptr;
@@ -915,11 +870,7 @@
       index_++;
       if (index_ >= current_->filled_keys_) {
         auto *next = current_->next_;
-<<<<<<< HEAD
-        if(next) {
-=======
         if (next) {
->>>>>>> 6542700a
           next->latch_.lock_shared();
         }
         current_->latch_.unlock_shared();
@@ -946,11 +897,7 @@
     KeyIterator &operator--() {
       if (index_ == 0) {
         auto *prev = current_->prev_;
-<<<<<<< HEAD
-        if(prev) {
-=======
         if (prev) {
->>>>>>> 6542700a
           prev->latch_.lock_shared();
         }
         current_->latch_.unlock_shared();
@@ -1085,11 +1032,7 @@
     }
 
     // Key exists in the next node over
-<<<<<<< HEAD
-    if(leaf->next_) {
-=======
     if (leaf->next_) {
->>>>>>> 6542700a
       leaf->next_->latch_.lock_shared();
     }
     leaf->latch_.unlock_shared();
@@ -1220,7 +1163,6 @@
       TERRIER_ASSERT(potential_changes.empty(), "Should not have any potential changes if we did not need to split!");
       InsertIntoNode(leaf, i, k, v);
       leaf->latch_.unlock();
-<<<<<<< HEAD
     }
 
 #ifdef DEEP_DEBUG
@@ -1753,22 +1695,12 @@
     return true;
   }
 
-=======
-    }
-
-#ifdef DEEP_DEBUG
-    TERRIER_ASSERT(IsBplusTree(), "Insert must return a valid B+ Tree");
-#endif
-    return true;
-  }
-
   size_t GetHeapUsage() const {
 #ifdef DEEP_DEBUG
     TERRIER_ASSERT(IsBplusTree(), "GetHeapUsage mulsled on a valid B+ Tree");
 #endif
     return sizeof(BPlusTree) + root_->GetHeapUsage();
   }
->>>>>>> 6542700a
 };
 
 template <typename KeyType, typename ValueType, typename KeyComparator, typename KeyEqualityChecker,
@@ -1779,9 +1711,6 @@
 #undef CHECK
 #undef CHECK_LT
 #undef CHECK_LE
-<<<<<<< HEAD
-=======
 #undef CHECK_EQ
->>>>>>> 6542700a
 #undef DEEP_DEBUG
 }  // namespace terrier::storage::index