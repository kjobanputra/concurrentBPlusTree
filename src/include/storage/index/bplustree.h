#pragma once

#include <execution/sql/memory_pool.h>
#include <loggers/index_logger.h>
#include <execinfo.h>

#include <functional>
#include <queue>
#include <shared_mutex>
#include <stack>
#include <utility>
#include <vector>

#include "common/spin_latch.h"

namespace terrier::storage::index {
/**
 * These macros are private to this file - see the #undef at the bottom
 * Convenience macro for data structure invariants. Checks whether or not
 * the condition x evaluates to true, and if it does not, it returns
 */
#define CHECK(x)                                                         \
  do {                                                                   \
    if (!(x)) {                                                          \
      INDEX_LOG_ERROR("Failed check (%s) on line: %d.\n", #x, __LINE__); \
      return false;                                                      \
    }                                                                    \
  } while (0)

/**
 * Convenience version of CHECK that checks whether x <= y
 */
#define CHECK_LE(x, y) CHECK((x) <= (y))

/**
 * Convenience version of CHECK that checks whether x < y
 */
#define CHECK_LT(x, y) CHECK((x) < (y))

/**
 * Convenience version of CHECK that checks whether x == y
 */
#define CHECK_EQ(x, y) CHECK((x) == (y))

#ifdef NDEBUG
#define DEBUG_ONLY_DEFINE(x) ((void)0)
#define DEBUG_ONLY_RUN(x) ((void)0)
#else
#define DEBUG_ONLY_DEFINE(x) x
#define DEBUG_ONLY_RUN(x) \
  do {                    \
    x                     \
  } while (0)
#endif

// Only define if you wish IsBplusTree to be run before every insert/scan
// #define DEEP_DEBUG

/**
 * Number of children an interior node is allowed to have, or
 * equivalently the number of keys a leaf node is allowed to store
 */
constexpr uint32_t NUM_CHILDREN = 5;

/**
 * Number of keys stored in an overflow node.
 */
constexpr uint32_t OVERFLOW_SIZE = 5;

/**
 * Length of time to try to increment before dying
 */
constexpr std::chrono::duration TIMEOUT = std::chrono::nanoseconds(100);

/**
 * Minimum number of children an interior node is allowed to have
 * (equivalently, the minimum number of keys a leaf node is allowed to store)
 */
constexpr uint32_t MIN_CHILDREN = NUM_CHILDREN / 2 + NUM_CHILDREN % 2;

enum class SiblingType { Left, Right, Neither };

#ifndef NDEBUG
 class DebugLock : public std::shared_timed_mutex
 {
  public:
   std::atomic<std::thread::id> holder_;
   void *trace_[10];
   std::atomic<size_t> size_;
   void lock() {  // NOLINT for lock name compatibility
     if (holder_ == std::this_thread::get_id()) {
       StackTrace();
       TERRIER_ASSERT(false, "Should not lock twice!");
     }
     std::shared_timed_mutex::lock();
     holder_ = std::this_thread::get_id();
     size_ = backtrace(trace_, 10);
   }

   void unlock() {  // NOLINT for lock name compatibility
     holder_ = std::thread::id();
     std::shared_timed_mutex::unlock();
   }

   void StackTrace() {
     backtrace_symbols_fd(trace_, size_, STDERR_FILENO);
   }
 };
#endif // NDEBUG

template <typename KeyType, typename ValueType, typename KeyComparator = std::less<KeyType>,
          typename KeyEqualityChecker = std::equal_to<KeyType>, typename KeyHashFunc = std::hash<KeyType>,
          typename ValueEqualityChecker = std::equal_to<ValueType>>
class BPlusTree {
 private:
  static execution::sql::MemoryPool mem_pool;

  /**
   * This inner class defines what an overflow node looks like. An overflow node
   * is defined to only contain duplicate keys of the LeafNode it is attached to
   */
  class OverflowNode {
   private:
    uint32_t filled_keys_;
    KeyType keys_[OVERFLOW_SIZE];
    ValueType values_[OVERFLOW_SIZE];
    OverflowNode *next_;

    friend class BPlusTree;

    static OverflowNode *CreateNew() {
      auto *node = reinterpret_cast<OverflowNode *>(mem_pool.Allocate(sizeof(OverflowNode), true));
      return node;
    }

    static void Delete(OverflowNode *elem) { mem_pool.Deallocate(elem, sizeof(OverflowNode)); }
  };

  /**
   * A  node represents the common portion of both a LeafNode and an InteriorNode.
   * This allows us to write code that is agnostic to the specifics of a leaf node vs an interior node,
   * but which only operates on keys and a  value.
   */
  template <typename Value>
  class GenericNode {
   protected:
    uint32_t filled_keys_ = 0;
    KeyType keys_[NUM_CHILDREN];
    Value values_[NUM_CHILDREN];
#ifndef NDEBUG
    mutable DebugLock latch_;
#else
    mutable std::shared_timed_mutex latch_;
#endif

    friend class BPlusTree;
  };

  /**
   * This inner class defines what a LeafNode is. The keys are stored in
   * sorted order with no duplicates within the keys_ array. If the
   * tree supports duplicate keys, then any duplicates will be stored
   * in the overflow node.
   */
  class LeafNode : public GenericNode<ValueType> {
   private:
    LeafNode *prev_;
    LeafNode *next_;
    OverflowNode *overflow_;

    bool Contains(KeyType k, const BPlusTree *parent) const {
      for (uint32_t i = 0; i < this->filled_keys_; i++) {
        if (parent->KeyCmpEqual(this->keys_[i], k)) {
          return true;
        }
      }
      return false;
    }

    /**
     * Checks to make sure that the given node is a leaf.
     * @param allow_duplicates If duplicates are allowed in this leaf node
     * @param is_root If this leaf node is the only leaf node in the tree
     * @param parent The BPlusTree that this leaf node is a part of
     * @return whether this node is a valid leaf
     */
    bool IsLeafNode(bool allow_duplicates, bool is_root, const BPlusTree *parent) {
      if (is_root) {
        CHECK_LE(0, this->filled_keys_);  // Root may even be empty
      } else {
        CHECK_LE(MIN_CHILDREN, this->filled_keys_);
      }
      CHECK_LE(this->filled_keys_, NUM_CHILDREN);

      CHECK(allow_duplicates || overflow_ == nullptr);

      for (uint32_t i = 1; i < this->filled_keys_; i++) {
        CHECK(parent->KeyCmpLess(this->keys_[i - 1], this->keys_[i]));
        CHECK(!parent->KeyCmpEqual(this->keys_[i - 1], this->keys_[i]));
      }

      for (OverflowNode *current = overflow_; current != nullptr; current = current->next_) {
        if (current->next_ != nullptr) {
          CHECK(current->filled_keys_ == OVERFLOW_SIZE);
        }
        for (uint32_t i = 0; i < current->filled_keys_; i++) {
          CHECK(Contains(current->keys_[i], parent));
        }
      }
      return true;
    }

    size_t GetHeapUsage() {
      size_t usage = sizeof(LeafNode);

      for (OverflowNode *current = overflow_; current != nullptr; current = current->next_) {
        usage += sizeof(OverflowNode);
      }
      return usage;
    }

    friend class BPlusTree;

    static LeafNode *CreateNew() {
      auto *node = reinterpret_cast<LeafNode *>(mem_pool.Allocate(sizeof(class LeafNode), true));
      // Initialize the shared mutex
      new (&node->latch_) std::shared_timed_mutex();
      return node;
    }

    static void Delete(LeafNode *elem) { mem_pool.Deallocate(elem, sizeof(class LeafNode)); }
  };

  class InteriorNode;

  union Child {
    InteriorNode *as_interior_;
    LeafNode *as_leaf_;
  };

  /**
   * This inner class defines what an InteriorNode is. An interior node is made up
   * of NUM_CHILDREN children, and NUM_CHILDREN - 1 guideposts between those children.
   * The children may either be other interior nodes, or leaf nodes (as dictated by the leaf_children_
   * parameter)
   *
   * NB: We allocate one more guide post than necessary in order to allow InteriorNode
   * and LeafNode to have the same layout in memory for the first 3 fields (e.g. GenericNode)
   */
  class InteriorNode : public GenericNode<Child> {
   private:
    bool leaf_children_;

    /**
     * Gets a reference to the i^th child assuming that the children of this node
     * are leaves
     */
    LeafNode *&Leaf(uint32_t i) {
      TERRIER_ASSERT(leaf_children_, "Leaf must be called only on an interior node with leaf children");
      return this->values_[i].as_leaf_;
    }

    /**
     * Gets a reference to the i^th child assuming that the children of this node
     * are interior nodes
     */
    InteriorNode *&Interior(uint32_t i) {
      TERRIER_ASSERT(!leaf_children_, "Interior must be called only on an interior node with no leaf children");
      return this->values_[i].as_interior_;
    }

    /**
     * Returns whether or not this node is an interior node
     *
     * @param allow_duplicates Does the BPlusTree allow duplicates?
     * @param prev the left sibling of this interior node, or {@code nullptr} if no left sibling exists
     * @param next the right sibling of this interior node, or {@code nullptr} if no right sibling exists
     */
    bool IsInteriorNode(bool allow_duplicates, InteriorNode *prev, InteriorNode *next, bool is_root,
                        const BPlusTree *parent) {
      // Check bounds on number of filled guide posts
      if (is_root) {
        CHECK_LT(1, this->filled_keys_);
      } else {
        CHECK_LE(MIN_CHILDREN, this->filled_keys_);
      }
      CHECK_LE(this->filled_keys_, NUM_CHILDREN);

      // Check to make sure that every child is a valid node
      for (uint32_t i = 0; i < this->filled_keys_; i++) {
        if (leaf_children_) {
          CHECK(Leaf(i) != nullptr);
          CHECK(Leaf(i)->IsLeafNode(allow_duplicates, false, parent));

          CHECK(i == 0 || (Leaf(i)->prev_ == Leaf(i - 1)));
          CHECK(i == 0 || (Leaf(i - 1)->next_ == Leaf(i)));
        } else {
          CHECK(Interior(i) != nullptr);
          InteriorNode *new_prev = nullptr;
          if (i == 0 && prev != nullptr) {
            new_prev = prev->Interior(prev->filled_keys_ - 1);
          } else if (i != 0) {
            new_prev = Interior(i - 1);
          }

          InteriorNode *new_next = nullptr;
          if (i == this->filled_keys_ - 1 && next != nullptr) {
            new_next = next->Interior(0);
          } else if (i != this->filled_keys_ - 1) {
            new_next = Interior(i + 1);
          }
          CHECK(Interior(i)->IsInteriorNode(true, new_prev, new_next, false, parent));
        }
      }

      // Check to make sure 0'th key is never touched - only if in debug mode
      /*
      DEBUG_ONLY_RUN(char *empty_key = reinterpret_cast<char *>(&this->keys_[0]);
                     for (uint32_t i = 0; i < sizeof(KeyType); i++) { CHECK_EQ(empty_key[i], '\0'); });
                     */

      // Make sure guide posts are in sorted order with no dupes
      for (uint32_t i = 2; i < this->filled_keys_; i++) {
        CHECK(parent->KeyCmpLess(this->keys_[i - 1], this->keys_[i]));
      }

      // Check to make sure that each child has keys that are in the correct range
      for (uint32_t i = 1; i < this->filled_keys_; i++) {
        if (leaf_children_) {
          auto leaf = Leaf(i);
          auto prev_leaf = Leaf(i-1);
          CHECK(parent->KeyCmpLessEqual(this->keys_[i], leaf->keys_[0]));
          CHECK(parent->KeyCmpLessEqual(prev_leaf->keys_[prev_leaf->filled_keys_ - 1], this->keys_[i]));
        } else {
          auto interior = Interior(i);
          while(!interior->leaf_children_) {
            interior = interior->Interior(0);
          }
          auto prev_interior = Interior(i-1);
          CHECK(parent->KeyCmpLessEqual(this->keys_[i], interior->Leaf(0)->keys_[0]));
          CHECK(parent->KeyCmpLessEqual(prev_interior->keys_[prev_interior->filled_keys_ - 1], this->keys_[i]));
        }
      }

      // Check to make sure that children on the edges (e.g. at indices 0 and filled_keys_)
      // have keys in the correct ranges
      if (leaf_children_) {
        CHECK(prev == nullptr || prev->leaf_children_);
        CHECK((prev == nullptr && Leaf(0)->prev_ == nullptr) ||
              (prev != nullptr && Leaf(0)->prev_ == prev->Leaf(prev->filled_keys_ - 1)));
        CHECK(prev == nullptr || parent->KeyCmpLessEqual(prev->keys_[prev->filled_keys_ - 1], Leaf(0)->keys_[0]));

        auto last_leaf = Leaf(this->filled_keys_ - 1);
        CHECK(next == nullptr || next->leaf_children_);
        CHECK((next == nullptr && last_leaf->next_ == nullptr) ||
              (next != nullptr && last_leaf->next_ == next->Leaf(0)));

        CHECK(next == nullptr ||
              parent->KeyCmpLessEqual(last_leaf->keys_[last_leaf->filled_keys_ - 1], next->Leaf(0)->keys_[0]));
      } else {
        CHECK(prev == nullptr || parent->KeyCmpLessEqual(prev->keys_[prev->filled_keys_ - 1], Interior(0)->keys_[1]));
        auto last_interior = Interior(this->filled_keys_ - 1);
        CHECK(next == nullptr ||
              parent->KeyCmpLessEqual(last_interior->keys_[last_interior->filled_keys_ - 1], next->keys_[1]));
      }

      return true;
    }

    size_t GetHeapUsage() {
      size_t usage = sizeof(InteriorNode);

      for (uint32_t i = 0; i < this->filled_keys_; i++) {
        if (leaf_children_) {
          usage += Leaf(i)->GetHeapUsage();
        } else {
          usage += Interior(i)->GetHeapUsage();
        }
      }

      return usage;
    }

    friend class BPlusTree;

    static InteriorNode *CreateNew() {
      auto *node = reinterpret_cast<InteriorNode *>(mem_pool.Allocate(sizeof(class InteriorNode), true));
      // Initialize the shared mutex
      new (&node->latch_) std::shared_timed_mutex();
      return node;
    }

    static void Delete(InteriorNode *elem) { mem_pool.Deallocate(elem, sizeof(class InteriorNode)); }
  };

  InteriorNode *root_;
  uint32_t depth_;
  bool allow_duplicates_;
  KeyComparator key_cmp_obj_;
  KeyEqualityChecker key_eq_obj_;
  KeyHashFunc key_hash_obj_;
  ValueEqualityChecker value_eq_obj_;

  /**
   * Inserts the key/value pair into a node that still has room
   */
  template <typename Value>
  void InsertIntoNode(GenericNode<Value> *node, uint32_t insertionSpot, KeyType k, Value v) {
    TERRIER_ASSERT(node->filled_keys_ < NUM_CHILDREN, "There must still be room in the node!");

    for (uint32_t j = node->filled_keys_; j > insertionSpot; j--) {
      node->keys_[j] = node->keys_[j - 1];
      node->values_[j] = node->values_[j - 1];
    }

    node->keys_[insertionSpot] = k;
    node->values_[insertionSpot] = v;
    node->filled_keys_++;
  }

  /**
   * Splits a node to allow for the insertion of a key/value pair. This method will split the node {@code from}
   * into both {@code from} and {@code to}, where {@code from} will be the left sibling of {@code to}
   *
   * @param from The node to split in half
   * @param to The node that we will insert into
   * @param insertion_spot The location in {@code from} that the key/value pair is supposed to be inserted
   * @param k the key to insert
   * @param v the value to insert
   * @return A guide post that splits from and to such that every element in from is less than or equal to every element
   *         in to.
   */
  template <typename Value>
  KeyType SplitNode(GenericNode<Value> *from, GenericNode<Value> *to, uint32_t insertion_spot, const KeyType &k,
                    const Value &v) {
    TERRIER_ASSERT(from != nullptr && to != nullptr, "No nullptrs allowed here!");
    TERRIER_ASSERT(from->filled_keys_ == NUM_CHILDREN, "Split node should only be called on a full node!");
    // NB: This assert cannot properly check for the node being completely empty, since an interior node is
    //     full whenever the number of "filled keys" is 1 and a leaf node when the number of filled keys is 0
    TERRIER_ASSERT(to->filled_keys_ == 0 || to->filled_keys_ == 1,
                   "Split node should be called to split into an empty node!");

    const KeyType *guide_post_ptr = nullptr;
    if (insertion_spot <= NUM_CHILDREN / 2) {
      guide_post_ptr = &(from->keys_[NUM_CHILDREN / 2]);
    } else if (insertion_spot == NUM_CHILDREN / 2 + 1) {
      guide_post_ptr = &k;
    } else {
      guide_post_ptr = &(from->keys_[NUM_CHILDREN / 2 + 1]);
    }
    TERRIER_ASSERT(guide_post_ptr != nullptr, "Guide post should not be null!");
    const KeyType guide_post = *guide_post_ptr;

    DEBUG_ONLY_DEFINE(bool is_interior = to->filled_keys_ == 1);
    to->filled_keys_ = 0;
    if (insertion_spot <= NUM_CHILDREN / 2) {
      for (uint32_t j = NUM_CHILDREN / 2; j < NUM_CHILDREN; ++j) {
        to->keys_[to->filled_keys_] = from->keys_[j];
        to->values_[to->filled_keys_] = from->values_[j];
        ++to->filled_keys_;
      }

      from->filled_keys_ = NUM_CHILDREN / 2;
      InsertIntoNode(from, insertion_spot, k, v);
    } else {
      for (uint32_t j = NUM_CHILDREN / 2 + 1; j < insertion_spot; ++j) {
        to->keys_[to->filled_keys_] = from->keys_[j];
        to->values_[to->filled_keys_] = from->values_[j];
        ++to->filled_keys_;
      }

      to->keys_[to->filled_keys_] = k;
      to->values_[to->filled_keys_] = v;
      ++to->filled_keys_;

      for (uint32_t j = insertion_spot; j < NUM_CHILDREN; ++j) {
        to->keys_[to->filled_keys_] = from->keys_[j];
        to->values_[to->filled_keys_] = from->values_[j];
        ++to->filled_keys_;
      }

      from->filled_keys_ = NUM_CHILDREN / 2 + 1;
    }

    DEBUG_ONLY_RUN(if (is_interior) { memset(&to->keys_[0], 0, sizeof(KeyType)); });

    return guide_post;
  }

  /**
   * Finds the first index i in node where node->keys_[i] >= k,
   * or node->filled_keys_ if such an index does not exist
   */
  uint32_t FindKey(const LeafNode *node, KeyType k) const {
    uint32_t lo = 0;
    uint32_t hi = node->filled_keys_;
    while (lo < hi) {
      uint32_t mid = (lo + hi) / 2;
      if (KeyCmpLessEqual(k, node->keys_[mid])) {
        hi = mid;
      } else {
        lo = mid + 1;
      }
    }
    return lo;
  }

  /**
   * Finds the first index i in node where node->keys_[i] > k,
   * or node->filled_keys_ if such a node does not exist.
   */
  uint32_t FindKey(const InteriorNode *node, KeyType k) const {
    uint32_t lo = 1;
    uint32_t hi = node->filled_keys_;
    while (lo < hi) {
      uint32_t mid = (lo + hi) / 2;
      if (KeyCmpLess(k, node->keys_[mid])) {
        hi = mid;
      } else {
        lo = mid + 1;
      }
    }
    return lo;
  }

  /**
   * Traverses the path from the root to the leaf that should contain k (if k exists in this tree).
   * Keeps track of the interior nodes that may need to be modified in case of a split in the leaf in
   * the `potential_changes` vector.
   *
   * @return the leaf that should contain k
   */
  LeafNode *TraverseTrack(InteriorNode *root, KeyType k, std::vector<InteriorNode *> *potential_changes) const {
    InteriorNode *current = root;
    uint32_t max_depth = depth_;
    uint32_t cur_depth = 1;
    LeafNode *leaf = nullptr;
    while (leaf == nullptr) {
      // If we know we do not need to split (e.g. there are still open guide posts,
      // then we don't need to keep track of anything above us
      if (potential_changes != nullptr && current->filled_keys_ < NUM_CHILDREN) {
        for (const auto &interior : *potential_changes) {
            interior->latch_.unlock();
        }
        potential_changes->erase(potential_changes->begin(), potential_changes->end());
      }

      // However, the level below us may still split, so we may still change. Keep track of that
      if(potential_changes != nullptr) {
        potential_changes->push_back(current);
      }

      uint32_t i = FindKey(current, k) - 1;

      // If we've reached the leaf level, break out!
      if (cur_depth == max_depth) {
        leaf = current->Leaf(i);
        leaf->latch_.lock();
        if(potential_changes == nullptr) {
          current->latch_.unlock_shared();
        }
        TERRIER_ASSERT(leaf != nullptr, "Leaves should not be null!!");
      } else {
        InteriorNode *prev = current;
        current = current->Interior(i);
        if(potential_changes == nullptr) {
          current->latch_.lock_shared();
          prev->latch_.unlock_shared();
        } else {
          current->latch_.lock();
        }
      }
      cur_depth++;
    }

    // If the leaf definitely has enough room, then we don't need to split anything!
    if (potential_changes != nullptr && leaf->filled_keys_ < NUM_CHILDREN) {
      for (const auto &interior : *potential_changes) {
        interior->latch_.unlock();
      }
      potential_changes->erase(potential_changes->begin(), potential_changes->end());
    }

    return leaf;
  }

  /**
   * Splits a full leaf into two leaves and inserts k and v into the appropriate slot
   */
  KeyType SplitLeaf(LeafNode *from, LeafNode *to, uint32_t insertion_spot, KeyType k, ValueType v) {
    KeyType guide_post = SplitNode(reinterpret_cast<GenericNode<ValueType> *>(from),
                                   reinterpret_cast<GenericNode<ValueType> *>(to), insertion_spot, k, v);

    // These two variables represent where in from's overflow nodes we are reading from
    OverflowNode *read_overflow = from->overflow_;
    uint32_t read_id = 0;

    // These two variables represent where in from's overflow nodes we are writing to
    OverflowNode *write_overflow = from->overflow_;
    uint32_t write_id = 0;

    // These two variables represent where in to's overflow nodes we are writing to
    OverflowNode *to_overflow = nullptr;
    uint32_t to_id = 0;

    // Unlike in from, we might have to allocate new overflow leaves. This is where we should write the
    // pointer in order to ensure that the link is created - we do it this way to support lazy allocation
    OverflowNode **to_overflow_alloc = &(to->overflow_);

    // Skip over any overflow elements that don't need to be moved at all
    while (read_overflow != nullptr && KeyCmpLess(read_overflow->keys_[read_id], guide_post)) {
      read_id++;
      write_id++;
      while (read_id == OVERFLOW_SIZE || (read_overflow != nullptr && read_id >= read_overflow->filled_keys_)) {
        read_overflow = read_overflow->next_;
        read_id = 0;
        write_overflow = write_overflow->next_;
        write_id = 0;
      }
    }

    if (read_overflow != nullptr && read_id >= read_overflow->filled_keys_) {
      read_overflow = read_overflow->next_;
      read_id = 0;
    }

    // For every other overflow element, move it either from from to from (in another slot) or from from to
    // new from (in a new slot) depending on where it should live
    while (read_overflow != nullptr) {
      if (KeyCmpLess(read_overflow->keys_[read_id], guide_post)) {
        if (write_id == OVERFLOW_SIZE) {
          write_overflow = write_overflow->next_;
          write_id = 0;
        }
        // Move from from to from
        write_overflow->keys_[write_id] = read_overflow->keys_[read_id];
        write_overflow->values_[write_id] = read_overflow->values_[read_id];

        // Advance the write index
        write_id++;
      } else {
        // Lazy allocation still means we have to allocate eventually, and now we know we need allocate
        if (to_overflow == nullptr) {
          to_overflow = OverflowNode::CreateNew();
          *to_overflow_alloc = to_overflow;
          to_overflow_alloc = &(to_overflow->next_);
        }

        // Move from from to to.
        to_overflow->keys_[to_id] = read_overflow->keys_[read_id];
        to_overflow->values_[to_id] = read_overflow->values_[read_id];

        // Advance the write index
        to_id++;
        if (to_id == OVERFLOW_SIZE) {
          to_overflow->filled_keys_ = OVERFLOW_SIZE;
          to_overflow = nullptr;
          to_id = 0;
        }
      }

      // Advance the read index
      read_id++;
      while (read_id == OVERFLOW_SIZE || (read_overflow != nullptr && read_id >= read_overflow->filled_keys_)) {
        read_overflow = read_overflow->next_;
        read_id = 0;
      }
    }

    // If we wrote any values to the to, we now might need to
    // free some overflow nodes!
    if (write_overflow != nullptr) {
      write_overflow->filled_keys_ = write_id;
      OverflowNode *temp = write_overflow;
      write_overflow = write_overflow->next_;
      temp->next_ = nullptr;
      while (write_overflow != nullptr) {
        temp = write_overflow->next_;
        OverflowNode::Delete(write_overflow);
        write_overflow = temp;
      }
    }

    // If we did not completely fill up the new from overflow nodes, mark where we filled up to
    if (to_overflow != nullptr) {
      to_overflow->filled_keys_ = to_id;
    }

    to->next_ = from->next_;
    from->next_ = to;
    to->prev_ = from;
    if (to->next_ != nullptr) {
      to->next_->prev_ = to;
    }

    TERRIER_ASSERT(from->IsLeafNode(allow_duplicates_, false, this), "Old leaf was not preserved as leaf");
    TERRIER_ASSERT(to->IsLeafNode(allow_duplicates_, false, this), "New Leaf not preserved as leaf");

    from->latch_.unlock();
    return guide_post;
  }

  /**
   * Splits a full interior node into two interior nodes and inserts k and v into the appropriate slot
   */
  KeyType SplitInterior(InteriorNode *from, InteriorNode *to, KeyType guide_post, InteriorNode *child) {
    // Find out where to insert this node
    uint32_t i = FindKey(from, guide_post);
    TERRIER_ASSERT(i >= from->filled_keys_ || !KeyCmpEqual(guide_post, from->keys_[i]), "We should not have duplicated guide posts!");

    // Perform the insert
    to->filled_keys_ = 1;
    guide_post = SplitNode(reinterpret_cast<GenericNode<InteriorNode *> *>(from),
                           reinterpret_cast<GenericNode<InteriorNode *> *>(to), i, guide_post, child);

    TERRIER_ASSERT(from->values_[0].as_interior_ != nullptr, "First value should not be nullptr!");
    TERRIER_ASSERT(to->values_[0].as_interior_ != nullptr, "First value should not be nullptr!");
    return guide_post;
  }

 public:
  explicit BPlusTree(bool allow_duplicates, KeyComparator key_cmp_obj = KeyComparator{},
                     KeyEqualityChecker key_eq_obj = KeyEqualityChecker{}, KeyHashFunc key_hash_obj = KeyHashFunc{},
                     ValueEqualityChecker value_eq_obj = ValueEqualityChecker{})
      : depth_(1),
        allow_duplicates_(allow_duplicates),
        key_cmp_obj_(key_cmp_obj),
        key_eq_obj_(key_eq_obj),
        key_hash_obj_(key_hash_obj),
        value_eq_obj_(value_eq_obj) {
    root_ = InteriorNode::CreateNew();
    root_->leaf_children_ = true;
    root_->filled_keys_ = 1;
    root_->Leaf(0) = LeafNode::CreateNew();
  }

  /**
   * Checks if this B+ Tree is truly a B+ Tree
   */
  [[nodiscard]] bool IsBplusTree() const {
    if (root_->filled_keys_ == 1) {
      // Root is not a valid interior node until we do a split!
      // However, this is only allowed to happen if the depth is truly 1
      CHECK_EQ(depth_, 1);
      CHECK(root_->leaf_children_);
      CHECK(root_->Leaf(0)->IsLeafNode(allow_duplicates_, true, this));
      CHECK(root_->Leaf(0)->next_ == nullptr && root_->Leaf(0)->prev_ == nullptr);
      return true;
    }

    if (!root_->IsInteriorNode(allow_duplicates_, nullptr, nullptr, true, this)) {
      return false;
    }

    // Check to make sure that the depth of the tree is the same regardless of
    // which way you go down the tree
    std::queue<InteriorNode *> level;
    level.push(root_);
    for (uint32_t i = 1; i < depth_; i++) {
      std::queue<InteriorNode *> next_level;
      while (!level.empty()) {
        auto elem = level.front();
        level.pop();
        CHECK(!elem->leaf_children_);
        for (uint32_t j = 0; j < elem->filled_keys_; j++) {
          next_level.push(elem->Interior(j));
        }
      }
      level = std::move(next_level);
    }

    while (!level.empty()) {
      auto elem = level.front();
      level.pop();
      CHECK(elem->leaf_children_);
    }
    return true;
  }

  /*
   * KeyCmpLess() - Compare two keys for "less than" relation
   *
   * If key1 < key2 return true
   * If not return false
   */
  bool KeyCmpLess(const KeyType &key1, const KeyType &key2) const { return key_cmp_obj_(key1, key2); }

  /*
   * KeyCmpEqual() - Compare a pair of keys for equality
   *
   * This functions compares keys for equality relation
   */
  bool KeyCmpEqual(const KeyType &key1, const KeyType &key2) const { return key_eq_obj_(key1, key2); }

  /*
   * KeyCmpGreaterEqual() - Compare a pair of keys for >= relation
   *
   * It negates result of keyCmpLess()
   */
  bool KeyCmpGreaterEqual(const KeyType &key1, const KeyType &key2) const { return !KeyCmpLess(key1, key2); }

  /*
   * KeyCmpGreater() - Compare a pair of keys for > relation
   *
   * It flips input for keyCmpLess()
   */
  bool KeyCmpGreater(const KeyType &key1, const KeyType &key2) const { return KeyCmpLess(key2, key1); }

  /*
   * KeyCmpLessEqual() - Compare a pair of keys for <= relation
   */
  bool KeyCmpLessEqual(const KeyType &key1, const KeyType &key2) const { return !KeyCmpGreater(key1, key2); }

  // Forward declaration for friend classing
  class KeyIterator;

  /**
   * An iterator used for iterating through the multiple values which could exist for a single key.
   */
  class DuplicateIterator {
   private:
    friend class KeyIterator;

    const BPlusTree *tree_;
    OverflowNode *current_;
    uint32_t index_;

    DuplicateIterator(const BPlusTree *tree, OverflowNode *current, uint32_t index)
        : tree_(tree), current_(current), index_(index) {}

   public:
    /**
     * Grabs the value currently referenced by this iterator.
     */
    ValueType &operator*() const {
      TERRIER_ASSERT(current_ != nullptr, "Derefernce ofinvalid iterator");
      return current_->values_[index_];
    }

    /**
     * Moves to the next value, or the end if there are no more values.
     * @returns a reference to this iterator.
     */
    DuplicateIterator &operator++() {
      KeyType &key = current_->keys_[index_];
      do {
        index_++;
        if (index_ >= current_->filled_keys_) {
          current_ = current_->next_;
          index_ = 0;
        }
      } while (current_ != nullptr && !tree_->KeyCmpEqual(key, current_->keys_[index_]));
      return *this;
    }

    /**
     * Moves to the next value, or the end if there are no more values.
     * @returns a copy of the iterator before the operation.
     */
    DuplicateIterator operator++(int) {
      KeyIterator copy = *this;
      this->operator++();
      return copy;
    }

    /**
     * Checks if two iterators are referring to the same duplicate value.
     */
    bool operator==(const DuplicateIterator &other) const {
      return current_ == other.current_ && index_ == other.index_;
    }

    /**
     * Checks if two iterators are not referring to the same duplicate value.
     */
    bool operator!=(const DuplicateIterator &other) const { return !this->operator==(other); }
  };

  /**
   * An iterator over specific keys in the BPlusTree. Use ++ and -- to move to greater / less keys.
   *
   * Will only visit unique keys in the tree. Duplicate values can be gotten by using a duplicate iterator,
   * gotten by this one's begin() method.
   */
  class KeyIterator {
   private:
    friend class BPlusTree;

    const BPlusTree *tree_;
    LeafNode *current_;
    uint32_t index_;
    bool valid_;

    KeyIterator(const BPlusTree *tree, LeafNode *current, uint32_t index)
        : tree_(tree), current_(current), index_(index), valid_(true) {}

   public:
    bool Valid() const {
      return valid_;
    }

    /**
     * Gets the primary (first-inserted) value stored for this key.
     */
    ValueType &Value() const {
      TERRIER_ASSERT(current_ != nullptr, "Value called on invalid iterator");
      return current_->values_[index_];
    }

    /**
     * Gets the primary (first-inserted) value stored for this key.
     *
     * Syntactic-sugar for STL compatability
     */
    ValueType &operator*() const {
      TERRIER_ASSERT(current_ != nullptr, "Value called on invalid iterator");
      return current_->values_[index_];
    }

    /**
     * Gets the key for this iterator.
     */
    const KeyType &Key() const {
      TERRIER_ASSERT(current_ != nullptr, "Key called on invalid iterator");
      return current_->keys_[index_];
    }

    /**
     * Releases the lock the iterator holds on its current key and immediately invalidates this iterator
     */
    void ReleaseLock() {
      if (current_ != nullptr) {
        current_->latch_.unlock_shared();
      }
      current_ = nullptr;
      index_ = 0;
    }

    /**
     * Moves to the immediately greater key, or the end of the tree if there are no more keys.
     * @returns a reference to this iterator.
     */
    KeyIterator &operator++() {
      index_++;
      if (index_ >= current_->filled_keys_) {
        auto *next = current_->next_;
        if (next) {
          bool acquired = next->latch_.try_lock_shared_for(TIMEOUT);
          if(!acquired) {
            valid_ = false;
            current_->latch_.unlock_shared();
            return *this;
          }
        }
        current_->latch_.unlock_shared();
        current_ = next;
        index_ = 0;
      }
      return *this;
    }

    /**
     * Moves to the immediately greater key, or the end of the tree if there are no more keys.
     * @returns a copy of the iterator before the operation.
     */
    KeyIterator operator++(int) {
      KeyIterator copy = *this;
      this->operator++();
      return copy;
    }

    /**
     * Moves to the immediately less-than key, or the end of the tree if there are no more keys.
     * @returns a reference to this iterator.
     */
    KeyIterator &operator--() {
      TERRIER_ASSERT(current_ != nullptr, "-- called on an invalid iterator!");

      if (index_ == 0) {
        auto *prev = current_->prev_;
        if (prev != nullptr) {
          bool acquired = prev->latch_.try_lock_shared_for(TIMEOUT);
          if(!acquired) {
            valid_ = false;
            current_->latch_.unlock_shared();
            return *this;
          }
        }
        current_->latch_.unlock_shared();
        current_ = prev;
        if(current_ != nullptr) {
          index_ = current_->filled_keys_ - 1;
        }
      } else {
        index_--;
      }
      return *this;
    }

    /**
     * Moves to the immediately less-than key, or the end of the tree if there are no more keys.
     * @returns a copy of the iterator before the operation.
     */
    KeyIterator operator--(int) {
      KeyIterator copy = *this;
      this->operator--();
      return copy;
    }

    /**
     * Checks if two iterators are referring to the same key.
     */
    bool operator==(const KeyIterator &other) const {
      return other.current_ == this->current_ && other.index_ == this->index_;
    }

    /**
     * Checks if two iterators are not referring to the same key.
     */
    bool operator!=(const KeyIterator &other) const { return !this->operator==(other); }

    /**
     * Gets the starting iterator for iterating over other stored values for this key.
     */
    DuplicateIterator begin() const {  // NOLINT for STL name compability
      KeyType &key = current_->keys_[index_];
      OverflowNode *current = current_->overflow_;
      uint32_t index = 0;
      while (current != nullptr && !tree_->KeyCmpEqual(key, current->keys_[index])) {
        index++;
        if (index >= current->filled_keys_) {
          current = current->next_;
          index = 0;
        }
      }
      return {tree_, current, index};
    }

    /**
     * Gets the ending iterator for iterating over other stored values for this key.
     */
    const DuplicateIterator end() const {  // NOLINT for STL name compability
      return {tree_, nullptr, 0};
    }
  };

  /**
   * Gets an iterator pointing to the first key/value pair in the tree
   * @return the iterator
   */
  KeyIterator begin() const {  // NOLINT for STL name compability
#ifdef DEEP_DEBUG
    TERRIER_ASSERT(IsBplusTree(), "begin must be called on a valid B+ Tree");
#endif
    InteriorNode *save = root_;
    save->latch_.lock_shared();
    while (save != root_) {
      save->latch_.unlock_shared();
      save = root_;
      save->latch_.lock_shared();
    }

    InteriorNode *current = root_;
    while (!current->leaf_children_) {
      auto *next = current->Interior(0);
      next->latch_.lock_shared();
      current->latch_.unlock_shared();
      current = current->Interior(0);
    }

    auto *leaf = current->Leaf(0);
    leaf->latch_.lock_shared();
    current->latch_.unlock_shared();
    if (leaf->filled_keys_ == 0) {
      // Special case: empty tree
      leaf->latch_.unlock_shared();
      return {this, nullptr, 0};
    }
    return {this, leaf, 0};
  }

  /**
   * Gets an iterator pointing to the first key/value pair in the tree, whose key is >= the key passed in.
   * If the passed in key is larger than all keys in the tree, returns the end iterator.
   * @param key the Lower bound (inclusive) for the
   * @return the iterator
   */
  KeyIterator BeginGreaterEqual(const KeyType &key) const {
#ifdef DEEP_DEBUG
    TERRIER_ASSERT(IsBplusTree(), "begin must be called on a valid B+ Tree");
#endif

    InteriorNode *save = root_;
    save->latch_.lock_shared();
    while (save != root_) {
      save->latch_.unlock_shared();
      save = root_;
      save->latch_.lock_shared();
    }

    InteriorNode *current = root_;
    LeafNode *leaf = nullptr;

    // Do a search for the right-most leaf with keys < this key
    while (leaf == nullptr) {
      uint32_t child = FindKey(current, key) - 1;
      if (current->leaf_children_) {
        leaf = current->Leaf(child);
        leaf->latch_.lock_shared();
        current->latch_.unlock_shared();
        TERRIER_ASSERT(leaf != nullptr, "Leaf should be reached");
      } else {
        auto *next = current->Interior(child);
        next->latch_.lock_shared();
        current->latch_.unlock_shared();
        current = next;
      }
    }

    // Find first key in this node >= this one
    uint32_t index = FindKey(leaf, key);
    if (index < leaf->filled_keys_) {
      return {this, leaf, index};
    }

    // Key exists in the next node over
    LeafNode *next = leaf->next_;
    if (next) {
      bool acquired = next->latch_.try_lock_shared_for(TIMEOUT);
      if(!acquired) {
        KeyIterator result = {this, next, 0};
        result.valid_ = false;
        leaf->latch_.unlock_shared();
        return result;
      }
    }
    leaf->latch_.unlock_shared();
    return {this, next, 0};
  }

  KeyIterator BeginLessEqual(const KeyType &key) const {
#ifdef DEEP_DEBUG
    TERRIER_ASSERT(IsBplusTree(), "begin must be called on a valid B+ Tree");
#endif

    InteriorNode *save = root_;
    save->latch_.lock_shared();
    while (save != root_) {
      save->latch_.unlock_shared();
      save = root_;
      save->latch_.lock_shared();
    }

    InteriorNode *current = root_;
    LeafNode *leaf = nullptr;

    // Do a search for the right-most leaf with keys < this key
    while (leaf == nullptr) {
      uint32_t child = FindKey(current, key) - 1;
      if (current->leaf_children_) {
        leaf = current->Leaf(child);
        leaf->latch_.lock_shared();
        current->latch_.unlock_shared();
        TERRIER_ASSERT(leaf != nullptr, "Leaf should be reached");
      } else {
        auto *next = current->Interior(child);
        next->latch_.lock_shared();
        current->latch_.unlock_shared();
        current = next;
      }
    }

    // Find last key in this node <= this one
    uint32_t index = FindKey(leaf, key);
    if (index == leaf->filled_keys_ || !KeyCmpEqual(key, leaf->keys_[index])) {
      // index should be to the left
      if (index == 0) {
        // Key exists in the leaf to the left
        KeyIterator ret(this, leaf, index);
        --ret;
        return ret;
      }
      return {this, leaf, index - 1};
    }
<<<<<<< HEAD
    return {this, leaf, index};
=======

    // Key does not exist in the tree
    if (leaf->filled_keys_ == 0) {
      leaf->latch_.unlock_shared();
      // Empty leaf special case
      return {this, nullptr, 0};
    }
    return {this, leaf, leaf->filled_keys_ - 1};
>>>>>>> 2d816849
  }

  const KeyIterator end() const {  // NOLINT for STL name compability
    return {this, nullptr, 0};
  }

  bool Insert(KeyType k, ValueType v, bool allow_duplicates = true, const std::function<bool(const ValueType &)> &predicate = [](ValueType v){ return false; }) {

#ifdef DEEP_DEBUG
    TERRIER_ASSERT(IsBplusTree(), "Insert must be called on a valid B+ Tree");
#endif

<<<<<<< HEAD
    // Optimistically grab read latches on the way down
=======
    std::vector<InteriorNode *> potential_changes;  // Mark the interior nodes that may be split

>>>>>>> 2d816849
    InteriorNode *save = root_;
    save->latch_.lock_shared();
    while (save != root_) {
      save->latch_.unlock_shared();
      save = root_;
      save->latch_.lock_shared();
    }
    this->allow_duplicates_ = allow_duplicates;
    potential_changes.reserve(depth_);

    LeafNode *leaf = TraverseTrack(root_, k, nullptr);

    uint32_t i = FindKey(leaf, k);

    std::vector<InteriorNode *> potential_changes;  // Mark the interior nodes that may be split
    if((i == leaf->filled_keys_ || !KeyCmpEqual(k, leaf->keys_[i])) && leaf->filled_keys_ == NUM_CHILDREN) {
      leaf->latch_.unlock();
      // We will need to split. guess optimism was not good enough :(
      potential_changes.reserve(depth_);

      save = root_;
      save->latch_.lock();
      while (save != root_) {
        save->latch_.unlock();
        save = root_;
        save->latch_.lock();
      }

      leaf = TraverseTrack(root_, k, &potential_changes);

      i = FindKey(leaf, k);
    }

    // If duplicates are not allowed, do not insert duplicates!
    if (!allow_duplicates && i != leaf->filled_keys_ && KeyCmpEqual(k, leaf->keys_[i])) {
      for (const auto &interior : potential_changes) {
        interior->latch_.unlock();
      }

      if (!predicate(leaf->values_[i])) {
        leaf->values_[i] = v;
        leaf->latch_.unlock();
        return true;
      }

      leaf->latch_.unlock();
      return false;
    }

    // If duplicates _are_ allowed, then insert into the overflow node, allocating a new one as necessary
    if (i != leaf->filled_keys_ && KeyCmpEqual(k, leaf->keys_[i])) {
      for (const auto &interior : potential_changes) {
        interior->latch_.unlock();
      }
      OverflowNode *current_overflow = leaf->overflow_;

      // In case at any point current_overflow is null, keep track of the location where the previous block
      // will need to point to its new "next overflow block"
      OverflowNode **prev_overflow = &(leaf->overflow_);
      while (current_overflow != nullptr && current_overflow->filled_keys_ >= OVERFLOW_SIZE) {
        prev_overflow = &(current_overflow->next_);
        current_overflow = current_overflow->next_;
      }
      if (current_overflow == nullptr) {
        current_overflow = OverflowNode::CreateNew();
        *prev_overflow = current_overflow;
      }

      current_overflow->keys_[current_overflow->filled_keys_] = k;
      current_overflow->values_[current_overflow->filled_keys_] = v;
      current_overflow->filled_keys_++;
      leaf->latch_.unlock();
      return true;
    }

    // We need to split!
    if (leaf->filled_keys_ == NUM_CHILDREN) {
      auto *new_leaf = LeafNode::CreateNew();
      KeyType guide_post = SplitLeaf(leaf, new_leaf, i, k, v);

      TERRIER_ASSERT(!potential_changes.empty(), "Potential changes should not be empty!!");
      TERRIER_ASSERT(
          potential_changes.front()->filled_keys_ < NUM_CHILDREN || potential_changes.front() == root_,
          "Potential changes should contain a front which has room for a new child, or the front should be root_");

      // to_insert represents the current node to insert into the parent.
      Child to_insert;
      to_insert.as_leaf_ = new_leaf;

      // inner represents the parent (where we insert)
      auto inner = --potential_changes.end();
      bool leaf_children = true;
      for (; inner != potential_changes.begin(); --inner) {
        auto *new_inner = InteriorNode::CreateNew();
        new_inner->leaf_children_ = leaf_children;
        leaf_children = false;
        guide_post = SplitInterior(*inner, new_inner, guide_post, to_insert.as_interior_);
        (*inner)->latch_.unlock();
        to_insert.as_interior_ = new_inner;
      }

      // Can we insert here?
      if ((*inner)->filled_keys_ < NUM_CHILDREN) {
        // Yes! Just insert!
        i = FindKey(*inner, guide_post);
        TERRIER_ASSERT(i >= (*inner)->filled_keys_ || !KeyCmpEqual(guide_post, (*inner)->keys_[i]), "We should not have duplicated guide posts!");

        InsertIntoNode(*inner, i, guide_post, to_insert);
        (*inner)->latch_.unlock();
      } else {
        // No - we've reached the root and must split
        TERRIER_ASSERT(*inner == root_, "Top level inner potential change should not be full unless it is the root");

        // Split the root
        auto *new_inner = InteriorNode::CreateNew();
        new_inner->leaf_children_ = leaf_children;
        guide_post = SplitInterior(*inner, new_inner, guide_post, to_insert.as_interior_);

        auto *new_root = InteriorNode::CreateNew();
        new_root->keys_[1] = guide_post;
        new_root->filled_keys_ = 2;
        new_root->Interior(0) = *inner;
        new_root->Interior(1) = new_inner;
        depth_++;
        root_ = new_root;
        (*inner)->latch_.unlock();
      }
    } else {
      TERRIER_ASSERT(potential_changes.empty(), "Should not have any potential changes if we did not need to split!");
      InsertIntoNode(leaf, i, k, v);
      leaf->latch_.unlock();
    }

#ifdef DEEP_DEBUG
    TERRIER_ASSERT(IsBplusTree(), "Insert must return a valid B+ Tree");
#endif
    return true;
  }

  // Traverses tree to correct key, keeping track of siblings and indices needed to get to child or value.
  LeafNode *TraverseTrackWithSiblings(InteriorNode *root,
                                      KeyType k,
                                      std::vector<InteriorNode *> &potential_changes,
                                      std::vector<uint32_t> &indices,
                                      std::vector<InteriorNode *> &left_siblings,
                                      std::vector<InteriorNode *> &right_siblings) {
    potential_changes.reserve(depth_);
    indices.reserve(depth_);
    left_siblings.reserve(depth_);
    right_siblings.reserve(depth_);

    LeafNode *leaf = nullptr;
    InteriorNode *current = root;
    InteriorNode *left = nullptr;
    InteriorNode *right = nullptr;
    uint32_t i;

    while (leaf == nullptr) {
      // This is the case where we know the current level will not need to merge. We don't need to keep track of the
      // parents anymore. We preserve the last node since future levels could potentially need it.
      if (current->filled_keys_ > MIN_CHILDREN) {
        for (const auto &interior : potential_changes) {
          interior->latch_.unlock();
        }
        for (const auto &interior : left_siblings) {
          if (interior != nullptr) {
            interior->latch_.unlock();
          }
        }
        for (const auto &interior : right_siblings) {
          if (interior != nullptr) {
            interior->latch_.unlock();
          }
        }
        potential_changes.erase(potential_changes.begin(), potential_changes.end());
        left_siblings.erase(left_siblings.begin(), left_siblings.end());
        right_siblings.erase(right_siblings.begin(), right_siblings.end());
        indices.erase(indices.begin(), indices.end());
      }

      // Index in potential_changes.end() that will get you to next child
      i = FindKey(current, k) - 1;
      indices.push_back(i);
      left_siblings.push_back(left);
      right_siblings.push_back(right);
      potential_changes.push_back(current);

      // Only add the right sibling (potential right merge/borrow node) if leftmost node
      if (current->leaf_children_) {
        leaf = current->Leaf(i);
        leaf->latch_.lock();
        if (leaf->prev_ != nullptr) {
          leaf->prev_->latch_.lock();
        }
        if (leaf->next_ != nullptr) {
          leaf->next_->latch_.lock();
        }
      } else {
        if(i == 0 && left != nullptr) {
          left = left->Interior(left->filled_keys_ - 1);
          left->latch_.lock();
        } else if(i != 0) {
          left = current->Interior(i - 1);
          left->latch_.lock();
        }

        if(i == current->filled_keys_ - 1 && right != nullptr) {
          right = right->Interior(0);
          right->latch_.lock();
        } else if (i != current->filled_keys_ - 1) {
          right = current->Interior(i + 1);
          right->latch_.lock();
        }

        current = current->Interior(i);
        current->latch_.lock();
      }
    }

    return leaf;
  }

  bool RemoveFromOverflow(OverflowNode **overflow, KeyType k, ValueType *v, ValueType *result) {
    OverflowNode *current = *overflow;
    OverflowNode **prevNext = overflow;
    OverflowNode *prev = nullptr;
    bool deleted = false;
    uint32_t i = 0;

    while (current != nullptr) {
      for(i = 0; i < current->filled_keys_; i++) {
        if(KeyCmpEqual(k, current->keys_[i]) && (v == nullptr || value_eq_obj_(*v, current->values_[i]))) {
          *result = current->values_[i];
          deleted = true;
          break;
        }
      }
      if (i < current->filled_keys_) {
        break;
      }
      prevNext = &(current->next_);
      prev = current;
      current = current->next_;
    }

    if (deleted) {
      TERRIER_ASSERT(current != nullptr, "Should have a node");
      OverflowNode *hole = current;
      while (current->next_ != nullptr) {
        prevNext = &(current->next_);
        prev = current;
        current = current->next_;
      }

      // This shouldn't happen, but sometimes we don't delete nodes we should... this will clean that up
      if (current->filled_keys_ == 0) {
        *prevNext = current->next_;
        OverflowNode::Delete(current);
        TERRIER_ASSERT(prev != nullptr, "Must have at least one overflow");
        current = prev;
        // Don't have to update prev because this current will not get deleted
      }

      TERRIER_ASSERT(current->filled_keys_ > 0, "Should have keys in the node");
      hole->keys_[i] = current->keys_[current->filled_keys_ - 1];
      hole->values_[i] = current->values_[current->filled_keys_ - 1];
      current->filled_keys_--;
      if (current->filled_keys_ == 0) {
        OverflowNode::Delete(current);
        *prevNext = nullptr;
      }
    }

    return deleted;
  }

  void MergeOverflow(OverflowNode **pointer, OverflowNode *other) {
    if (other == nullptr) return; // No merging

    OverflowNode *last = nullptr;
    if (*pointer != nullptr) {
      last = *pointer;
      while (last->next_ != nullptr) {
        pointer = &last->next_;
        last = last->next_;
      }
    }

    // Join all full nodes
    *pointer = other;

    // Merge last two nodes
    while (other->next_ != nullptr) {
      other = other->next_;
    }

    if (last != nullptr) {
      while (last->filled_keys_ > 0 && other->filled_keys_ < OVERFLOW_SIZE) {
        other->keys_[other->filled_keys_] = last->keys_[last->filled_keys_ - 1];
        other->values_[other->filled_keys_] = last->values_[last->filled_keys_ - 1];
        other->filled_keys_++;
        last->filled_keys_--;
      }
      if (last->filled_keys_ == 0) {
        OverflowNode::Delete(last);
      } else {
        other->next_ = last;
      }
    }
  }

  void StealOverflow(OverflowNode **pointer, OverflowNode *other, KeyType key) {
    if (other == nullptr) {
      return; // Nothing to steal!
    }
    // Check if current node is full
    while (*pointer != nullptr && (*pointer)->filled_keys_ == OVERFLOW_SIZE) {
      pointer = &(*pointer)->next_;
    }
    OverflowNode *write_overflow = other;
    uint32_t write_index = 0;
    while (other != nullptr) {
      for (uint32_t i = 0; i < other->filled_keys_; i++) {
        if (KeyCmpEqual(key, other->keys_[i])) {
          // Move it to the new node
          if (*pointer == nullptr) {
            *pointer = OverflowNode::CreateNew();
          }
          TERRIER_ASSERT((*pointer)->filled_keys_ < OVERFLOW_SIZE, "Should be room in the overflow node");
          (*pointer)->keys_[(*pointer)->filled_keys_] = key;
          (*pointer)->values_[(*pointer)->filled_keys_] = other->values_[i];
          (*pointer)->filled_keys_++;
          if ((*pointer)->filled_keys_ == OVERFLOW_SIZE) {
            pointer = &(*pointer)->next_;
          }
        } else {
          // Keep it in the same node
          if (write_index == OVERFLOW_SIZE) {
            write_overflow = write_overflow->next_;
            write_index = 0;
          }

          write_overflow->keys_[write_index] = other->keys_[i];
          write_overflow->values_[write_index] = other->values_[i];
          write_index++;
        }
      }
      other = other->next_;
    }

    // Update filled_keys
    write_overflow->filled_keys_ = write_index;

    // Free non-used things
    OverflowNode *prev;
    OverflowNode *current = write_overflow->next_;
    write_overflow->next_ = nullptr;
    while (current != nullptr) {
      prev = current;
      current = current->next_;
      OverflowNode::Delete(prev);
    }
  }

  template <typename Value>
  void RemoveFromNode(GenericNode<Value> *node, uint32_t index) {
    TERRIER_ASSERT(index < node->filled_keys_, "Not a valid index for removal!");
    for(uint32_t j = index + 1; j < node->filled_keys_; j++) {
      node->keys_[j - 1] = node->keys_[j];
      node->values_[j - 1] = node->values_[j];
    }
    node->filled_keys_--;
  }

  template <typename Value>
  GenericNode<Value> *Rebalance(GenericNode<Value> *node,
                                GenericNode<Value> *left,
                                GenericNode<Value> *right,
                                uint32_t start,
                                InteriorNode *parent,
                                uint32_t index,
                                KeyType *borrowed_key,
                                GenericNode<Value> **borrowed_from) {
    TERRIER_ASSERT(node->filled_keys_ < MIN_CHILDREN, "Rebalance should be called on an unbalanced node!");

    if(index == 0) { // 1 is the minimum index
      TERRIER_ASSERT(right != nullptr, "Can't have an empty right if we're deleting at index 0!");
      uint32_t size = right->filled_keys_;
      if(size > MIN_CHILDREN) {
        // Borrow case
        KeyType k_insert = start == 0 ? right->keys_[0] : parent->keys_[index + 1];
        parent->keys_[index + 1] = right->keys_[1];

        InsertIntoNode(node, node->filled_keys_, k_insert, right->values_[0]);
        RemoveFromNode(right, 0);

        if (borrowed_key != nullptr) {
          *borrowed_key = k_insert;
          *borrowed_from = right;
        }

        TERRIER_ASSERT(right->filled_keys_ <= NUM_CHILDREN, "Cant have too many filled Keys!");
        TERRIER_ASSERT(node->filled_keys_ <= NUM_CHILDREN, "Cant have too many filled Keys!");
        return nullptr;
      } else {
        // Merge case
        TERRIER_ASSERT(right->filled_keys_ <= NUM_CHILDREN, "Cant have too many filled Keys!");
        // NB: using int64_t here in order to allow for natural semantics for a decreasing for loop
        for(int64_t i = right->filled_keys_ - 1; i >= 0; i--) {
          right->keys_[i + node->filled_keys_] = right->keys_[i];
          right->values_[i + node->filled_keys_] = right->values_[i];
        }

        if(start == 1) {
          right->keys_[node->filled_keys_] = parent->keys_[index + 1];
        }
        right->filled_keys_ += node->filled_keys_;
        TERRIER_ASSERT(right->filled_keys_ <= NUM_CHILDREN, "Cant have too many filled Keys!");

        for(uint32_t i = 0; i < node->filled_keys_; i++) {
          right->keys_[i] = node->keys_[i];
          right->values_[i] = node->values_[i];
        }

        // Cut the middleman out
        parent->values_[index].as_interior_ = reinterpret_cast<InteriorNode*>(right);
        TERRIER_ASSERT(right->filled_keys_ <= NUM_CHILDREN, "Cant have too many filled Keys!");
        TERRIER_ASSERT(node->filled_keys_ <= NUM_CHILDREN, "Cant have too many filled Keys!");
        return right;
      }
    } else {
      TERRIER_ASSERT(left != nullptr, "Can't have an empty left if we're not deleting at index 0!");
      uint32_t size = left->filled_keys_;
      if(size > MIN_CHILDREN) {
        // Borrow case
        auto key = left->keys_[size - 1];
        if (start == 1) {
          // Borrow the goalpost from the parent
          node->keys_[0] = parent->keys_[index];
        }
        InsertIntoNode(node, 0, key, left->values_[size - 1]);
        RemoveFromNode(left, size - 1);
        parent->keys_[index] = key;

        if (borrowed_key != nullptr) {
          *borrowed_key = key;
          *borrowed_from = left;
        }

        TERRIER_ASSERT(left->filled_keys_ <= NUM_CHILDREN, "Cant have too many filled Keys!");
        TERRIER_ASSERT(node->filled_keys_ <= NUM_CHILDREN, "Cant have too many filled Keys!");
        return nullptr;
      } else {
        // Merge Case
        uint32_t orig_size = left->filled_keys_;
        for(uint32_t i = 0; i < node->filled_keys_; i++) {
          left->keys_[left->filled_keys_] = node->keys_[i];
          left->values_[left->filled_keys_] = node->values_[i];
          left->filled_keys_++;
        }

        if(start == 1) {
          left->keys_[orig_size] = parent->keys_[index];
        }

        TERRIER_ASSERT(left->filled_keys_ <= NUM_CHILDREN, "Cant have too many filled Keys!");
        TERRIER_ASSERT(node->filled_keys_ <= NUM_CHILDREN, "Cant have too many filled Keys!");
        return left;
      }
    }
  }

  bool Delete(KeyType k, ValueType v) {
#ifdef DEEP_DEBUG
    TERRIER_ASSERT(IsBplusTree(), "Deleting a key requires a valid B+tree");
#endif
    LeafNode *leaf = nullptr;
    std::vector<InteriorNode *> potential_changes;
    std::vector<uint32_t> indices;
    std::vector<InteriorNode *> left_siblings;
    std::vector<InteriorNode *> right_siblings;

    InteriorNode *save = root_;
    save->latch_.lock();
    while (save != root_) {
      save->latch_.unlock();
      save = root_;
      save->latch_.lock();
    }

    leaf = TraverseTrackWithSiblings(root_, k, potential_changes, indices, left_siblings, right_siblings);

    uint32_t i = FindKey(leaf, k);

    auto unlock_all = [&]() {
      if (leaf->prev_ != nullptr) {
        leaf->prev_->latch_.unlock();
      }
      if (leaf->next_ != nullptr) {
        leaf->next_->latch_.unlock();
      }
      leaf->latch_.unlock();
      for (const auto &interior : potential_changes) {
        interior->latch_.unlock();
      }
      for (const auto &interior : left_siblings) {
        if (interior != nullptr) {
          interior->latch_.unlock();
        }
      }
      for (const auto &interior : right_siblings) {
        if (interior != nullptr) {
          interior->latch_.unlock();
        }
      }
    };

    // Can't delete a key that doesn't exist in the tree
    if (i >= leaf->filled_keys_ || !KeyCmpEqual(k, leaf->keys_[i])) {
      unlock_all();
#ifdef DEEP_DEBUG
      TERRIER_ASSERT(IsBplusTree(), "Deleting a key requires a valid B+tree");
#endif
      return false;
    }

    if (allow_duplicates_) {
      if(value_eq_obj_(v, leaf->values_[i])) {
        if(RemoveFromOverflow(&leaf->overflow_, k, nullptr, &leaf->values_[i])) {
          // We found a matching key/value pair!
          unlock_all();
#ifdef DEEP_DEBUG
          TERRIER_ASSERT(IsBplusTree(), "Deleting a key requires a valid B+tree");
#endif
          return true;
        }
        // We did not find a matching key/value pair so we must fully delete this version
      } else {
        ValueType ignore;
        // Try to remove it from the overflow node.
        bool result = RemoveFromOverflow(&leaf->overflow_, k, &v, &ignore);
        unlock_all();
#ifdef DEEP_DEBUG
        TERRIER_ASSERT(IsBplusTree(), "Deleting a key requires a valid B+tree");
#endif
        return result;
      }
    } else if(!value_eq_obj_(v, leaf->values_[i])) {
      unlock_all();
#ifdef DEEP_DEBUG
      TERRIER_ASSERT(IsBplusTree(), "Deleting a key requires a valid B+tree");
#endif
      return false; // Can't delete a key that doesn't match the value :(
    }

    //At this point we are committed to deleting the key/value pair
    RemoveFromNode(leaf, i);

    if((depth_ == 1 && root_->filled_keys_ == 1) || leaf->filled_keys_ >= MIN_CHILDREN) {
      // No rebalancing needed
      unlock_all();
#ifdef DEEP_DEBUG
      TERRIER_ASSERT(IsBplusTree(), "Deleting a key requires a valid B+tree");
#endif

      return true;
    }

    LeafNode *borrowed_from;
    auto **parameter = reinterpret_cast<GenericNode<ValueType>**>(&borrowed_from);
    KeyType borrowed_key;
    auto *preserved =
        reinterpret_cast<LeafNode*>(Rebalance(leaf, leaf->prev_, leaf->next_, 0, potential_changes.back(),
            indices.back(), &borrowed_key, parameter));
    if(preserved == nullptr) {
      StealOverflow(&leaf->overflow_, borrowed_from->overflow_, borrowed_key);
      unlock_all();
#ifdef DEEP_DEBUG
      TERRIER_ASSERT(IsBplusTree(), "Deleting a key requires a valid B+tree");
#endif
      return true; // No further rebalancing needed
    }

    TERRIER_ASSERT(preserved == leaf->prev_ || preserved == leaf->next_, "We always merge into leaf");

    // Merge our overflow into the preserved leaf
    MergeOverflow(&preserved->overflow_, leaf->overflow_);

    if(leaf->prev_ != nullptr) {
      leaf->prev_->next_ = leaf->next_;
      leaf->prev_->latch_.unlock();
    }
    if(leaf->next_ != nullptr) {
      leaf->next_->prev_ = leaf->prev_;
      leaf->next_->latch_.unlock();
    }

    if(preserved == leaf->prev_) {
      i = indices.back();
      indices.pop_back();
    } else {
      TERRIER_ASSERT(preserved == leaf->next_, "Only other option");
      i = indices.back() + 1;
      indices.pop_back();
      TERRIER_ASSERT(i < potential_changes.back()->filled_keys_, "i should always be a valid spot!");
    }
    LeafNode::Delete(leaf);

    InteriorNode *current;
    InteriorNode *left;
    InteriorNode *right;

    while(potential_changes.size() > 1) {
      current = potential_changes.back();
      left = left_siblings.back();
      right = right_siblings.back();
      potential_changes.pop_back();
      // We pop left/right at the bottom for easier coding

      TERRIER_ASSERT(left != nullptr || right != nullptr, "Should not have reached the root!");

      RemoveFromNode(current, i);
      GenericNode<Child> **unused = nullptr;
      InteriorNode *preserved_interior = reinterpret_cast<InteriorNode *>(
          Rebalance(current, left, right, 1, potential_changes.back(), indices.back(), nullptr, unused));
      if (preserved_interior == nullptr) {
        current->latch_.unlock();
        for (const auto &interior : potential_changes) {
          interior->latch_.unlock();
        }
        current->latch_.unlock();
        for (const auto &interior : left_siblings) {
          if (interior != nullptr) {
            interior->latch_.unlock();
          }
        }
        for (const auto &interior : right_siblings) {
          if (interior != nullptr) {
            interior->latch_.unlock();
          }
        }
#ifdef DEEP_DEBUG
        TERRIER_ASSERT(IsBplusTree(), "Deleting a key requires a valid B+tree");
#endif
        return true;  // No further rebalancing needed!
      }

      TERRIER_ASSERT(preserved_interior == left || preserved_interior == right, "We always merge into leaf");

      if (preserved_interior == left) {
        i = indices.back();
        indices.pop_back();
        TERRIER_ASSERT(potential_changes.back()->Interior(i) == current, "Child should still exist in parent");
      } else {
        TERRIER_ASSERT(preserved_interior == right, "Only other option");
        i = indices.back() + 1;
        indices.pop_back();
        TERRIER_ASSERT(i < potential_changes.back()->filled_keys_, "i should always be a valid spot!");
      }
      TERRIER_ASSERT(potential_changes.back()->latch_.holder_ == std::this_thread::get_id(),
          "Lock should be held on parent for deletion");
      InteriorNode::Delete(current);

      // Unlock left/right latches
      if (left != nullptr) {
        left->latch_.unlock();
      }
      if (right != nullptr) {
        right->latch_.unlock();
      }

      left_siblings.pop_back();
      right_siblings.pop_back();
    }

    current = potential_changes.back();
    potential_changes.pop_back();
    TERRIER_ASSERT(potential_changes.empty(), "Should be done");

    left = left_siblings.back();
    right = right_siblings.back();
    if (left != nullptr) {
      left->latch_.unlock();
    }
    if (right != nullptr) {
      right->latch_.unlock();
    }
    RemoveFromNode(current, i);

    if(current->filled_keys_ >= MIN_CHILDREN) {
      current->latch_.unlock();
#ifdef DEEP_DEBUG
      TERRIER_ASSERT(IsBplusTree(), "Deleting a key requires a valid B+tree");
#endif
      return true;
    }

    TERRIER_ASSERT(current == root_, "Only root can be less than half full at this point");

    if(current->filled_keys_ == 1 && depth_ > 1) {
      --depth_;
      InteriorNode *interior = root_->Interior(0);
      for(uint32_t j = 0; j < interior->filled_keys_; j++) {
        root_->keys_[j] = interior->keys_[j];
        root_->values_[j] = interior->values_[j];
      }
      root_->filled_keys_ = interior->filled_keys_;
      root_->leaf_children_ = interior->leaf_children_;
      InteriorNode::Delete(interior);
      current->latch_.unlock();
    } else {
      current->latch_.unlock();
    }

#ifdef DEEP_DEBUG
      TERRIER_ASSERT(IsBplusTree(), "Deleting a key requires a valid B+tree");
#endif
    return true;
  }

  size_t GetHeapUsage() const {
#ifdef DEEP_DEBUG
    TERRIER_ASSERT(IsBplusTree(), "GetHeapUsage mulsled on a valid B+ Tree");
#endif
    return sizeof(BPlusTree) + root_->GetHeapUsage();
  }
};

template <typename KeyType, typename ValueType, typename KeyComparator, typename KeyEqualityChecker,
          typename KeyHashFunc, typename ValueEqualityChecker>
execution::sql::MemoryPool BPlusTree<KeyType, ValueType, KeyComparator, KeyEqualityChecker, KeyHashFunc,
                                     ValueEqualityChecker>::mem_pool{nullptr};

#undef CHECK
#undef CHECK_LT
#undef CHECK_LE
#undef CHECK_EQ
#undef DEEP_DEBUG
}  // namespace terrier::storage::index<|MERGE_RESOLUTION|>--- conflicted
+++ resolved
@@ -1182,9 +1182,6 @@
       }
       return {this, leaf, index - 1};
     }
-<<<<<<< HEAD
-    return {this, leaf, index};
-=======
 
     // Key does not exist in the tree
     if (leaf->filled_keys_ == 0) {
@@ -1193,7 +1190,6 @@
       return {this, nullptr, 0};
     }
     return {this, leaf, leaf->filled_keys_ - 1};
->>>>>>> 2d816849
   }
 
   const KeyIterator end() const {  // NOLINT for STL name compability
@@ -1206,12 +1202,7 @@
     TERRIER_ASSERT(IsBplusTree(), "Insert must be called on a valid B+ Tree");
 #endif
 
-<<<<<<< HEAD
     // Optimistically grab read latches on the way down
-=======
-    std::vector<InteriorNode *> potential_changes;  // Mark the interior nodes that may be split
-
->>>>>>> 2d816849
     InteriorNode *save = root_;
     save->latch_.lock_shared();
     while (save != root_) {
@@ -1220,7 +1211,6 @@
       save->latch_.lock_shared();
     }
     this->allow_duplicates_ = allow_duplicates;
-    potential_changes.reserve(depth_);
 
     LeafNode *leaf = TraverseTrack(root_, k, nullptr);
 
