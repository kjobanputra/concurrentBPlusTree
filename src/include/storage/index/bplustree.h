--- conflicted
+++ resolved
@@ -1222,7 +1222,6 @@
     return true;
   }
 
-<<<<<<< HEAD
   // Traverses tree to correct key, keeping track of siblings and indices needed to get to child or value.
   LeafNode *TraverseTrackWithSiblings(InteriorNode *root,
                                       KeyType k,
@@ -1525,9 +1524,6 @@
 
     return true;
   }
-=======
-
->>>>>>> 31b96b57
 
   size_t GetHeapUsage() const {
 #ifdef DEEP_DEBUG
