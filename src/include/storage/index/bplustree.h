#pragma once

#include <execution/sql/memory_pool.h>
#include <loggers/index_logger.h>
<<<<<<< HEAD
=======
#include <execinfo.h>
>>>>>>> 36ceff0a

#include <functional>
#include <queue>
#include <shared_mutex>
#include <stack>
#include <utility>
#include <vector>

#include "common/spin_latch.h"

namespace terrier::storage::index {
/**
 * These macros are private to this file - see the #undef at the bottom
 * Convenience macro for data structure invariants. Checks whether or not
 * the condition x evaluates to true, and if it does not, it returns
 */
#define CHECK(x)                                                         \
  do {                                                                   \
    if (!(x)) {                                                          \
      INDEX_LOG_ERROR("Failed check (%s) on line: %d.\n", #x, __LINE__); \
      return false;                                                      \
    }                                                                    \
  } while (0)

/**
 * Convenience version of CHECK that checks whether x <= y
 */
#define CHECK_LE(x, y) CHECK((x) <= (y))

/**
 * Convenience version of CHECK that checks whether x < y
 */
#define CHECK_LT(x, y) CHECK((x) < (y))

/**
 * Convenience version of CHECK that checks whether x == y
 */
#define CHECK_EQ(x, y) CHECK((x) == (y))

#ifdef NDEBUG
#define DEBUG_ONLY_DEFINE(x) ((void)0)
#define DEBUG_ONLY_RUN(x) ((void)0)
#else
#define DEBUG_ONLY_DEFINE(x) x
#define DEBUG_ONLY_RUN(x) \
  do {                    \
    x                     \
  } while (0)
#endif

// Only define if you wish IsBplusTree to be run before every insert/scan
// #define DEEP_DEBUG

/**
 * Number of children an interior node is allowed to have, or
 * equivalently the number of keys a leaf node is allowed to store
 */
<<<<<<< HEAD
constexpr uint32_t NUM_CHILDREN = 256;
=======
constexpr uint32_t NUM_CHILDREN = 5;
>>>>>>> 36ceff0a

/**
 * Number of keys stored in an overflow node.
 */
<<<<<<< HEAD
constexpr uint32_t OVERFLOW_SIZE = 512;
=======
constexpr uint32_t OVERFLOW_SIZE = 5;

/**
 * Length of time to try to increment before dying
 */
constexpr std::chrono::duration TIMEOUT = std::chrono::nanoseconds(100);
>>>>>>> 36ceff0a

/**
 * Minimum number of children an interior node is allowed to have
 * (equivalently, the minimum number of keys a leaf node is allowed to store)
 */
constexpr uint32_t MIN_CHILDREN = NUM_CHILDREN / 2 + NUM_CHILDREN % 2;
<<<<<<< HEAD
=======

enum class SiblingType { Left, Right, Neither };

#ifndef NDEBUG
 class DebugLock : public std::shared_timed_mutex
 {
  public:
   std::atomic<std::thread::id> holder_;
   void *trace_[10];
   std::atomic<size_t> size_;
   void lock() {  // NOLINT for lock name compatibility
     if (holder_ == std::this_thread::get_id()) {
       StackTrace();
       TERRIER_ASSERT(false, "Should not lock twice!");
     }
     std::shared_timed_mutex::lock();
     holder_ = std::this_thread::get_id();
     size_ = backtrace(trace_, 10);
   }

   void unlock() {  // NOLINT for lock name compatibility
     holder_ = std::thread::id();
     std::shared_timed_mutex::unlock();
   }

   void StackTrace() {
     backtrace_symbols_fd(trace_, size_, STDERR_FILENO);
   }
 };
#endif // NDEBUG
>>>>>>> 36ceff0a

template <typename KeyType, typename ValueType, typename KeyComparator = std::less<KeyType>,
          typename KeyEqualityChecker = std::equal_to<KeyType>, typename KeyHashFunc = std::hash<KeyType>,
          typename ValueEqualityChecker = std::equal_to<ValueType>>
class BPlusTree {
 private:
  static execution::sql::MemoryPool mem_pool;

  /**
   * This inner class defines what an overflow node looks like. An overflow node
   * is defined to only contain duplicate keys of the LeafNode it is attached to
   */
  class OverflowNode {
   private:
    uint32_t filled_keys_;
    KeyType keys_[OVERFLOW_SIZE];
    ValueType values_[OVERFLOW_SIZE];
    OverflowNode *next_;

    friend class BPlusTree;

    static OverflowNode *CreateNew() {
      auto *node = reinterpret_cast<OverflowNode *>(mem_pool.Allocate(sizeof(OverflowNode), true));
      return node;
    }

    static void Delete(OverflowNode *elem) { mem_pool.Deallocate(elem, sizeof(OverflowNode)); }
  };

  /**
<<<<<<< HEAD
   * A generic node represents the common portion of both a LeafNode and an InteriorNode.
   * This allows us to write code that is agnostic to the specifics of a leaf node vs an interior node,
   * but which only operates on keys and a generic value.
=======
   * A  node represents the common portion of both a LeafNode and an InteriorNode.
   * This allows us to write code that is agnostic to the specifics of a leaf node vs an interior node,
   * but which only operates on keys and a  value.
>>>>>>> 36ceff0a
   */
  template <typename Value>
  class GenericNode {
   protected:
    uint32_t filled_keys_ = 0;
    KeyType keys_[NUM_CHILDREN];
    Value values_[NUM_CHILDREN];
<<<<<<< HEAD
    mutable std::shared_mutex latch_;
=======
#ifndef NDEBUG
    mutable DebugLock latch_;
#else
    mutable std::shared_timed_mutex latch_;
#endif
>>>>>>> 36ceff0a

    friend class BPlusTree;
  };

  /**
   * This inner class defines what a LeafNode is. The keys are stored in
   * sorted order with no duplicates within the keys_ array. If the
   * tree supports duplicate keys, then any duplicates will be stored
   * in the overflow node.
   */
  class LeafNode : public GenericNode<ValueType> {
   private:
    LeafNode *prev_;
    LeafNode *next_;
    OverflowNode *overflow_;

    bool Contains(KeyType k, const BPlusTree *parent) const {
      for (uint32_t i = 0; i < this->filled_keys_; i++) {
        if (parent->KeyCmpEqual(this->keys_[i], k)) {
          return true;
        }
      }
      return false;
    }

    /**
     * Checks to make sure that the given node is a leaf.
     * @param allow_duplicates If duplicates are allowed in this leaf node
     * @param is_root If this leaf node is the only leaf node in the tree
     * @param parent The BPlusTree that this leaf node is a part of
     * @return whether this node is a valid leaf
     */
    bool IsLeafNode(bool allow_duplicates, bool is_root, const BPlusTree *parent) {
      if (is_root) {
        CHECK_LE(0, this->filled_keys_);  // Root may even be empty
      } else {
        CHECK_LE(MIN_CHILDREN, this->filled_keys_);
      }
      CHECK_LE(this->filled_keys_, NUM_CHILDREN);

      CHECK(allow_duplicates || overflow_ == nullptr);

      for (uint32_t i = 1; i < this->filled_keys_; i++) {
        CHECK(parent->KeyCmpLess(this->keys_[i - 1], this->keys_[i]));
        CHECK(!parent->KeyCmpEqual(this->keys_[i - 1], this->keys_[i]));
      }

      for (OverflowNode *current = overflow_; current != nullptr; current = current->next_) {
        if (current->next_ != nullptr) {
          CHECK(current->filled_keys_ == OVERFLOW_SIZE);
        }
        for (uint32_t i = 0; i < current->filled_keys_; i++) {
          CHECK(Contains(current->keys_[i], parent));
        }
      }
      return true;
    }

    size_t GetHeapUsage() {
      size_t usage = sizeof(LeafNode);

      for (OverflowNode *current = overflow_; current != nullptr; current = current->next_) {
        usage += sizeof(OverflowNode);
      }
      return usage;
    }

    friend class BPlusTree;

    static LeafNode *CreateNew() {
      auto *node = reinterpret_cast<LeafNode *>(mem_pool.Allocate(sizeof(class LeafNode), true));
      // Initialize the shared mutex
<<<<<<< HEAD
      new (&node->latch_) std::shared_mutex();
      return node;
    }

    static void Delete(LeafNode *elem) { mem_pool.Deallocate(elem, sizeof(LeafNode)); }
=======
      new (&node->latch_) std::shared_timed_mutex();
      return node;
    }

    static void Delete(LeafNode *elem) { mem_pool.Deallocate(elem, sizeof(class LeafNode)); }
>>>>>>> 36ceff0a
  };

  class InteriorNode;

  union Child {
    InteriorNode *as_interior_;
    LeafNode *as_leaf_;
  };

  /**
   * This inner class defines what an InteriorNode is. An interior node is made up
   * of NUM_CHILDREN children, and NUM_CHILDREN - 1 guideposts between those children.
   * The children may either be other interior nodes, or leaf nodes (as dictated by the leaf_children_
   * parameter)
   *
   * NB: We allocate one more guide post than necessary in order to allow InteriorNode
   * and LeafNode to have the same layout in memory for the first 3 fields (e.g. GenericNode)
   */
  class InteriorNode : public GenericNode<Child> {
   private:
    bool leaf_children_;

    /**
     * Gets a reference to the i^th child assuming that the children of this node
     * are leaves
     */
    LeafNode *&Leaf(uint32_t i) {
      TERRIER_ASSERT(leaf_children_, "Leaf must be called only on an interior node with leaf children");
      return this->values_[i].as_leaf_;
    }

    /**
     * Gets a reference to the i^th child assuming that the children of this node
     * are interior nodes
     */
    InteriorNode *&Interior(uint32_t i) {
      TERRIER_ASSERT(!leaf_children_, "Interior must be called only on an interior node with no leaf children");
      return this->values_[i].as_interior_;
    }

    /**
     * Returns whether or not this node is an interior node
     *
     * @param allow_duplicates Does the BPlusTree allow duplicates?
     * @param prev the left sibling of this interior node, or {@code nullptr} if no left sibling exists
     * @param next the right sibling of this interior node, or {@code nullptr} if no right sibling exists
     */
    bool IsInteriorNode(bool allow_duplicates, InteriorNode *prev, InteriorNode *next, bool is_root,
                        const BPlusTree *parent) {
      // Check bounds on number of filled guide posts
      if (is_root) {
        CHECK_LT(1, this->filled_keys_);
      } else {
        CHECK_LE(MIN_CHILDREN, this->filled_keys_);
      }
      CHECK_LE(this->filled_keys_, NUM_CHILDREN);

      // Check to make sure that every child is a valid node
      for (uint32_t i = 0; i < this->filled_keys_; i++) {
        if (leaf_children_) {
          CHECK(Leaf(i) != nullptr);
          CHECK(Leaf(i)->IsLeafNode(allow_duplicates, false, parent));

          CHECK(i == 0 || (Leaf(i)->prev_ == Leaf(i - 1)));
          CHECK(i == 0 || (Leaf(i - 1)->next_ == Leaf(i)));
        } else {
          CHECK(Interior(i) != nullptr);
          InteriorNode *new_prev = nullptr;
          if (i == 0 && prev != nullptr) {
            new_prev = prev->Interior(prev->filled_keys_ - 1);
          } else if (i != 0) {
            new_prev = Interior(i - 1);
          }

          InteriorNode *new_next = nullptr;
          if (i == this->filled_keys_ - 1 && next != nullptr) {
            new_next = next->Interior(0);
          } else if (i != this->filled_keys_ - 1) {
            new_next = Interior(i + 1);
          }
          CHECK(Interior(i)->IsInteriorNode(true, new_prev, new_next, false, parent));
        }
      }

      // Check to make sure 0'th key is never touched - only if in debug mode
<<<<<<< HEAD
      DEBUG_ONLY_RUN(char *empty_key = reinterpret_cast<char *>(&this->keys_[0]);
                     for (uint32_t i = 0; i < sizeof(KeyType); i++) { CHECK_EQ(empty_key[i], '\0'); });
=======
      /*
      DEBUG_ONLY_RUN(char *empty_key = reinterpret_cast<char *>(&this->keys_[0]);
                     for (uint32_t i = 0; i < sizeof(KeyType); i++) { CHECK_EQ(empty_key[i], '\0'); });
                     */
>>>>>>> 36ceff0a

      // Make sure guide posts are in sorted order with no dupes
      for (uint32_t i = 2; i < this->filled_keys_; i++) {
        CHECK(parent->KeyCmpLess(this->keys_[i - 1], this->keys_[i]));
      }

      // Check to make sure that each child has keys that are in the correct range
      for (uint32_t i = 1; i < this->filled_keys_; i++) {
        if (leaf_children_) {
          auto leaf = Leaf(i);
<<<<<<< HEAD
          CHECK(parent->KeyCmpLessEqual(this->keys_[i], leaf->keys_[0]));
          CHECK((i == this->filled_keys_ - 1) ||
                (parent->KeyCmpLessEqual(leaf->keys_[leaf->filled_keys_ - 1], this->keys_[i + 1])));
        } else {
          auto interior = Interior(i);
          CHECK(parent->KeyCmpLessEqual(this->keys_[i - 1], interior->keys_[1]));
          CHECK((i == this->filled_keys_ - 1) ||
                (parent->KeyCmpLessEqual(interior->keys_[interior->filled_keys_ - 1], this->keys_[i + 1])));
=======
          auto prev_leaf = Leaf(i-1);
          CHECK(parent->KeyCmpLessEqual(this->keys_[i], leaf->keys_[0]));
          CHECK(parent->KeyCmpLessEqual(prev_leaf->keys_[prev_leaf->filled_keys_ - 1], this->keys_[i]));
        } else {
          auto interior = Interior(i);
          while(!interior->leaf_children_) {
            interior = interior->Interior(0);
          }
          auto prev_interior = Interior(i-1);
          CHECK(parent->KeyCmpLessEqual(this->keys_[i], interior->Leaf(0)->keys_[0]));
          CHECK(parent->KeyCmpLessEqual(prev_interior->keys_[prev_interior->filled_keys_ - 1], this->keys_[i]));
>>>>>>> 36ceff0a
        }
      }

      // Check to make sure that children on the edges (e.g. at indices 0 and filled_keys_)
      // have keys in the correct ranges
      if (leaf_children_) {
        CHECK(prev == nullptr || prev->leaf_children_);
        CHECK((prev == nullptr && Leaf(0)->prev_ == nullptr) ||
              (prev != nullptr && Leaf(0)->prev_ == prev->Leaf(prev->filled_keys_ - 1)));
        CHECK(prev == nullptr || parent->KeyCmpLessEqual(prev->keys_[prev->filled_keys_ - 1], Leaf(0)->keys_[0]));

        auto last_leaf = Leaf(this->filled_keys_ - 1);
        CHECK(next == nullptr || next->leaf_children_);
        CHECK((next == nullptr && last_leaf->next_ == nullptr) ||
              (next != nullptr && last_leaf->next_ == next->Leaf(0)));

        CHECK(next == nullptr ||
              parent->KeyCmpLessEqual(last_leaf->keys_[last_leaf->filled_keys_ - 1], next->Leaf(0)->keys_[0]));
      } else {
        CHECK(prev == nullptr || parent->KeyCmpLessEqual(prev->keys_[prev->filled_keys_ - 1], Interior(0)->keys_[1]));
        auto last_interior = Interior(this->filled_keys_ - 1);
        CHECK(next == nullptr ||
              parent->KeyCmpLessEqual(last_interior->keys_[last_interior->filled_keys_ - 1], next->keys_[1]));
      }

      return true;
    }

    size_t GetHeapUsage() {
      size_t usage = sizeof(InteriorNode);

      for (uint32_t i = 0; i < this->filled_keys_; i++) {
        if (leaf_children_) {
          usage += Leaf(i)->GetHeapUsage();
        } else {
          usage += Interior(i)->GetHeapUsage();
        }
      }

      return usage;
    }

    friend class BPlusTree;

    static InteriorNode *CreateNew() {
<<<<<<< HEAD
      auto *node = reinterpret_cast<InteriorNode *>(mem_pool.Allocate(sizeof(class LeafNode), true));
      // Initialize the shared mutex
      new (&node->latch_) std::shared_mutex();
      return node;
    }

    static void Delete(InteriorNode *elem) { mem_pool.Deallocate(elem, sizeof(InteriorNode)); }
=======
      auto *node = reinterpret_cast<InteriorNode *>(mem_pool.Allocate(sizeof(class InteriorNode), true));
      // Initialize the shared mutex
      new (&node->latch_) std::shared_timed_mutex();
      return node;
    }

    static void Delete(InteriorNode *elem) { mem_pool.Deallocate(elem, sizeof(class InteriorNode)); }
>>>>>>> 36ceff0a
  };

  InteriorNode *root_;
  uint32_t depth_;
  bool allow_duplicates_;
  KeyComparator key_cmp_obj_;
  KeyEqualityChecker key_eq_obj_;
  KeyHashFunc key_hash_obj_;
  ValueEqualityChecker value_eq_obj_;

  /**
   * Inserts the key/value pair into a node that still has room
   */
  template <typename Value>
  void InsertIntoNode(GenericNode<Value> *node, uint32_t insertionSpot, KeyType k, Value v) {
    TERRIER_ASSERT(node->filled_keys_ < NUM_CHILDREN, "There must still be room in the node!");

    for (uint32_t j = node->filled_keys_; j > insertionSpot; j--) {
      node->keys_[j] = node->keys_[j - 1];
      node->values_[j] = node->values_[j - 1];
    }

    node->keys_[insertionSpot] = k;
    node->values_[insertionSpot] = v;
    node->filled_keys_++;
  }

  /**
   * Splits a node to allow for the insertion of a key/value pair. This method will split the node {@code from}
   * into both {@code from} and {@code to}, where {@code from} will be the left sibling of {@code to}
   *
   * @param from The node to split in half
   * @param to The node that we will insert into
   * @param insertion_spot The location in {@code from} that the key/value pair is supposed to be inserted
   * @param k the key to insert
   * @param v the value to insert
   * @return A guide post that splits from and to such that every element in from is less than or equal to every element
   *         in to.
   */
  template <typename Value>
  KeyType SplitNode(GenericNode<Value> *from, GenericNode<Value> *to, uint32_t insertion_spot, const KeyType &k,
                    const Value &v) {
    TERRIER_ASSERT(from != nullptr && to != nullptr, "No nullptrs allowed here!");
    TERRIER_ASSERT(from->filled_keys_ == NUM_CHILDREN, "Split node should only be called on a full node!");
    // NB: This assert cannot properly check for the node being completely empty, since an interior node is
    //     full whenever the number of "filled keys" is 1 and a leaf node when the number of filled keys is 0
    TERRIER_ASSERT(to->filled_keys_ == 0 || to->filled_keys_ == 1,
                   "Split node should be called to split into an empty node!");

    const KeyType *guide_post_ptr = nullptr;
    if (insertion_spot <= NUM_CHILDREN / 2) {
      guide_post_ptr = &(from->keys_[NUM_CHILDREN / 2]);
    } else if (insertion_spot == NUM_CHILDREN / 2 + 1) {
      guide_post_ptr = &k;
    } else {
      guide_post_ptr = &(from->keys_[NUM_CHILDREN / 2 + 1]);
    }
    TERRIER_ASSERT(guide_post_ptr != nullptr, "Guide post should not be null!");
    const KeyType guide_post = *guide_post_ptr;

    DEBUG_ONLY_DEFINE(bool is_interior = to->filled_keys_ == 1);
    to->filled_keys_ = 0;
    if (insertion_spot <= NUM_CHILDREN / 2) {
      for (uint32_t j = NUM_CHILDREN / 2; j < NUM_CHILDREN; ++j) {
        to->keys_[to->filled_keys_] = from->keys_[j];
        to->values_[to->filled_keys_] = from->values_[j];
        ++to->filled_keys_;
      }

      from->filled_keys_ = NUM_CHILDREN / 2;
      InsertIntoNode(from, insertion_spot, k, v);
    } else {
      for (uint32_t j = NUM_CHILDREN / 2 + 1; j < insertion_spot; ++j) {
        to->keys_[to->filled_keys_] = from->keys_[j];
        to->values_[to->filled_keys_] = from->values_[j];
        ++to->filled_keys_;
      }

      to->keys_[to->filled_keys_] = k;
      to->values_[to->filled_keys_] = v;
      ++to->filled_keys_;

      for (uint32_t j = insertion_spot; j < NUM_CHILDREN; ++j) {
        to->keys_[to->filled_keys_] = from->keys_[j];
        to->values_[to->filled_keys_] = from->values_[j];
        ++to->filled_keys_;
      }

      from->filled_keys_ = NUM_CHILDREN / 2 + 1;
    }

    DEBUG_ONLY_RUN(if (is_interior) { memset(&to->keys_[0], 0, sizeof(KeyType)); });

    return guide_post;
  }

  /**
   * Finds the first index i in node where node->keys_[i] >= k,
   * or node->filled_keys_ if such an index does not exist
   */
  uint32_t FindKey(const LeafNode *node, KeyType k) const {
    uint32_t lo = 0;
    uint32_t hi = node->filled_keys_;
    while (lo < hi) {
      uint32_t mid = (lo + hi) / 2;
      if (KeyCmpLessEqual(k, node->keys_[mid])) {
        hi = mid;
      } else {
        lo = mid + 1;
      }
    }
    return lo;
  }

  /**
   * Finds the first index i in node where node->keys_[i] > k,
   * or node->filled_keys_ if such a node does not exist.
   */
  uint32_t FindKey(const InteriorNode *node, KeyType k) const {
    uint32_t lo = 1;
    uint32_t hi = node->filled_keys_;
    while (lo < hi) {
      uint32_t mid = (lo + hi) / 2;
      if (KeyCmpLess(k, node->keys_[mid])) {
        hi = mid;
      } else {
        lo = mid + 1;
      }
    }
    return lo;
  }

  /**
   * Traverses the path from the root to the leaf that should contain k (if k exists in this tree).
   * Keeps track of the interior nodes that may need to be modified in case of a split in the leaf in
   * the `potential_changes` vector.
   *
   * @return the leaf that should contain k
   */
  LeafNode *TraverseTrack(InteriorNode *root, KeyType k, std::vector<InteriorNode *> *potential_changes) const {
    InteriorNode *current = root;
    uint32_t max_depth = depth_;
    uint32_t cur_depth = 1;
    LeafNode *leaf = nullptr;
    while (leaf == nullptr) {
      // If we know we do not need to split (e.g. there are still open guide posts,
      // then we don't need to keep track of anything above us
      if (potential_changes != nullptr && current->filled_keys_ < NUM_CHILDREN) {
        for (const auto &interior : *potential_changes) {
            interior->latch_.unlock();
        }
        potential_changes->erase(potential_changes->begin(), potential_changes->end());
      }

      // However, the level below us may still split, so we may still change. Keep track of that
      if(potential_changes != nullptr) {
        potential_changes->push_back(current);
      }

      uint32_t i = FindKey(current, k) - 1;

      // If we've reached the leaf level, break out!
      if (cur_depth == max_depth) {
        leaf = current->Leaf(i);
        leaf->latch_.lock();
        if(potential_changes == nullptr) {
          current->latch_.unlock_shared();
        }
        TERRIER_ASSERT(leaf != nullptr, "Leaves should not be null!!");
      } else {
        InteriorNode *prev = current;
        current = current->Interior(i);
        if(potential_changes == nullptr) {
          current->latch_.lock_shared();
          prev->latch_.unlock_shared();
        } else {
          current->latch_.lock();
        }
      }
      cur_depth++;
    }

    // If the leaf definitely has enough room, then we don't need to split anything!
    if (potential_changes != nullptr && leaf->filled_keys_ < NUM_CHILDREN) {
      for (const auto &interior : *potential_changes) {
        interior->latch_.unlock();
      }
      potential_changes->erase(potential_changes->begin(), potential_changes->end());
    }

    return leaf;
  }

  /**
   * Splits a full leaf into two leaves and inserts k and v into the appropriate slot
   */
  KeyType SplitLeaf(LeafNode *from, LeafNode *to, uint32_t insertion_spot, KeyType k, ValueType v) {
    KeyType guide_post = SplitNode(reinterpret_cast<GenericNode<ValueType> *>(from),
                                   reinterpret_cast<GenericNode<ValueType> *>(to), insertion_spot, k, v);

    // These two variables represent where in from's overflow nodes we are reading from
    OverflowNode *read_overflow = from->overflow_;
    uint32_t read_id = 0;

    // These two variables represent where in from's overflow nodes we are writing to
    OverflowNode *write_overflow = from->overflow_;
    uint32_t write_id = 0;

    // These two variables represent where in to's overflow nodes we are writing to
    OverflowNode *to_overflow = nullptr;
    uint32_t to_id = 0;

    // Unlike in from, we might have to allocate new overflow leaves. This is where we should write the
    // pointer in order to ensure that the link is created - we do it this way to support lazy allocation
    OverflowNode **to_overflow_alloc = &(to->overflow_);

    // Skip over any overflow elements that don't need to be moved at all
    while (read_overflow != nullptr && KeyCmpLess(read_overflow->keys_[read_id], guide_post)) {
      read_id++;
      write_id++;
      while (read_id == OVERFLOW_SIZE || (read_overflow != nullptr && read_id >= read_overflow->filled_keys_)) {
        read_overflow = read_overflow->next_;
        read_id = 0;
        write_overflow = write_overflow->next_;
        write_id = 0;
      }
    }

    if (read_overflow != nullptr && read_id >= read_overflow->filled_keys_) {
      read_overflow = read_overflow->next_;
      read_id = 0;
    }

    // For every other overflow element, move it either from from to from (in another slot) or from from to
    // new from (in a new slot) depending on where it should live
    while (read_overflow != nullptr) {
      if (KeyCmpLess(read_overflow->keys_[read_id], guide_post)) {
<<<<<<< HEAD
=======
        if (write_id == OVERFLOW_SIZE) {
          write_overflow = write_overflow->next_;
          write_id = 0;
        }
>>>>>>> 36ceff0a
        // Move from from to from
        write_overflow->keys_[write_id] = read_overflow->keys_[read_id];
        write_overflow->values_[write_id] = read_overflow->values_[read_id];

        // Advance the write index
        write_id++;
<<<<<<< HEAD
        if (write_id == OVERFLOW_SIZE) {
          write_overflow = write_overflow->next_;
          write_id = 0;
        }
=======
>>>>>>> 36ceff0a
      } else {
        // Lazy allocation still means we have to allocate eventually, and now we know we need allocate
        if (to_overflow == nullptr) {
          to_overflow = OverflowNode::CreateNew();
          *to_overflow_alloc = to_overflow;
          to_overflow_alloc = &(to_overflow->next_);
        }

        // Move from from to to.
        to_overflow->keys_[to_id] = read_overflow->keys_[read_id];
        to_overflow->values_[to_id] = read_overflow->values_[read_id];

        // Advance the write index
        to_id++;
        if (to_id == OVERFLOW_SIZE) {
          to_overflow->filled_keys_ = OVERFLOW_SIZE;
          to_overflow = nullptr;
          to_id = 0;
        }
      }

      // Advance the read index
      read_id++;
      while (read_id == OVERFLOW_SIZE || (read_overflow != nullptr && read_id >= read_overflow->filled_keys_)) {
        read_overflow = read_overflow->next_;
        read_id = 0;
      }
    }

    // If we wrote any values to the to, we now might need to
    // free some overflow nodes!
    if (write_overflow != nullptr) {
      write_overflow->filled_keys_ = write_id;
      OverflowNode *temp = write_overflow;
      write_overflow = write_overflow->next_;
      temp->next_ = nullptr;
      while (write_overflow != nullptr) {
        temp = write_overflow->next_;
        OverflowNode::Delete(write_overflow);
        write_overflow = temp;
      }
    }

    // If we did not completely fill up the new from overflow nodes, mark where we filled up to
    if (to_overflow != nullptr) {
      to_overflow->filled_keys_ = to_id;
    }

    to->next_ = from->next_;
    from->next_ = to;
    to->prev_ = from;
    if (to->next_ != nullptr) {
      to->next_->prev_ = to;
    }

    TERRIER_ASSERT(from->IsLeafNode(allow_duplicates_, false, this), "Old leaf was not preserved as leaf");
    TERRIER_ASSERT(to->IsLeafNode(allow_duplicates_, false, this), "New Leaf not preserved as leaf");

    from->latch_.unlock();
    return guide_post;
  }

  /**
   * Splits a full interior node into two interior nodes and inserts k and v into the appropriate slot
   */
  KeyType SplitInterior(InteriorNode *from, InteriorNode *to, KeyType guide_post, InteriorNode *child) {
    // Find out where to insert this node
    uint32_t i = FindKey(from, guide_post);
<<<<<<< HEAD
    TERRIER_ASSERT(!KeyCmpEqual(guide_post, from->keys_[i]), "We should not have duplicated guide posts!");
=======
    TERRIER_ASSERT(i >= from->filled_keys_ || !KeyCmpEqual(guide_post, from->keys_[i]), "We should not have duplicated guide posts!");
>>>>>>> 36ceff0a

    // Perform the insert
    to->filled_keys_ = 1;
    guide_post = SplitNode(reinterpret_cast<GenericNode<InteriorNode *> *>(from),
                           reinterpret_cast<GenericNode<InteriorNode *> *>(to), i, guide_post, child);

    TERRIER_ASSERT(from->values_[0].as_interior_ != nullptr, "First value should not be nullptr!");
    TERRIER_ASSERT(to->values_[0].as_interior_ != nullptr, "First value should not be nullptr!");
    return guide_post;
  }

 public:
  explicit BPlusTree(bool allow_duplicates, KeyComparator key_cmp_obj = KeyComparator{},
                     KeyEqualityChecker key_eq_obj = KeyEqualityChecker{}, KeyHashFunc key_hash_obj = KeyHashFunc{},
                     ValueEqualityChecker value_eq_obj = ValueEqualityChecker{})
      : depth_(1),
        allow_duplicates_(allow_duplicates),
        key_cmp_obj_(key_cmp_obj),
        key_eq_obj_(key_eq_obj),
        key_hash_obj_(key_hash_obj),
        value_eq_obj_(value_eq_obj) {
    root_ = InteriorNode::CreateNew();
    root_->leaf_children_ = true;
    root_->filled_keys_ = 1;
    root_->Leaf(0) = LeafNode::CreateNew();
  }

  /**
   * Checks if this B+ Tree is truly a B+ Tree
   */
  [[nodiscard]] bool IsBplusTree() const {
    if (root_->filled_keys_ == 1) {
      // Root is not a valid interior node until we do a split!
      // However, this is only allowed to happen if the depth is truly 1
      CHECK_EQ(depth_, 1);
      CHECK(root_->leaf_children_);
      CHECK(root_->Leaf(0)->IsLeafNode(allow_duplicates_, true, this));
      CHECK(root_->Leaf(0)->next_ == nullptr && root_->Leaf(0)->prev_ == nullptr);
      return true;
    }

    if (!root_->IsInteriorNode(allow_duplicates_, nullptr, nullptr, true, this)) {
      return false;
    }

    // Check to make sure that the depth of the tree is the same regardless of
    // which way you go down the tree
    std::queue<InteriorNode *> level;
    level.push(root_);
    for (uint32_t i = 1; i < depth_; i++) {
      std::queue<InteriorNode *> next_level;
      while (!level.empty()) {
        auto elem = level.front();
        level.pop();
        CHECK(!elem->leaf_children_);
        for (uint32_t j = 0; j < elem->filled_keys_; j++) {
          next_level.push(elem->Interior(j));
        }
      }
      level = std::move(next_level);
    }

    while (!level.empty()) {
      auto elem = level.front();
      level.pop();
      CHECK(elem->leaf_children_);
    }
    return true;
  }

  /*
   * KeyCmpLess() - Compare two keys for "less than" relation
   *
   * If key1 < key2 return true
   * If not return false
   */
  bool KeyCmpLess(const KeyType &key1, const KeyType &key2) const { return key_cmp_obj_(key1, key2); }

  /*
   * KeyCmpEqual() - Compare a pair of keys for equality
   *
   * This functions compares keys for equality relation
   */
  bool KeyCmpEqual(const KeyType &key1, const KeyType &key2) const { return key_eq_obj_(key1, key2); }

  /*
   * KeyCmpGreaterEqual() - Compare a pair of keys for >= relation
   *
   * It negates result of keyCmpLess()
   */
  bool KeyCmpGreaterEqual(const KeyType &key1, const KeyType &key2) const { return !KeyCmpLess(key1, key2); }

  /*
   * KeyCmpGreater() - Compare a pair of keys for > relation
   *
   * It flips input for keyCmpLess()
   */
  bool KeyCmpGreater(const KeyType &key1, const KeyType &key2) const { return KeyCmpLess(key2, key1); }

  /*
   * KeyCmpLessEqual() - Compare a pair of keys for <= relation
   */
  bool KeyCmpLessEqual(const KeyType &key1, const KeyType &key2) const { return !KeyCmpGreater(key1, key2); }

  // Forward declaration for friend classing
  class KeyIterator;

  /**
   * An iterator used for iterating through the multiple values which could exist for a single key.
   */
  class DuplicateIterator {
   private:
    friend class KeyIterator;

    const BPlusTree *tree_;
    OverflowNode *current_;
    uint32_t index_;

    DuplicateIterator(const BPlusTree *tree, OverflowNode *current, uint32_t index)
        : tree_(tree), current_(current), index_(index) {}

   public:
    /**
     * Grabs the value currently referenced by this iterator.
     */
    ValueType &operator*() const {
      TERRIER_ASSERT(current_ != nullptr, "Derefernce ofinvalid iterator");
      return current_->values_[index_];
    }

    /**
     * Moves to the next value, or the end if there are no more values.
     * @returns a reference to this iterator.
     */
    DuplicateIterator &operator++() {
      KeyType &key = current_->keys_[index_];
      do {
        index_++;
        if (index_ >= current_->filled_keys_) {
          current_ = current_->next_;
          index_ = 0;
        }
      } while (current_ != nullptr && !tree_->KeyCmpEqual(key, current_->keys_[index_]));
      return *this;
    }

    /**
     * Moves to the next value, or the end if there are no more values.
     * @returns a copy of the iterator before the operation.
     */
    DuplicateIterator operator++(int) {
      KeyIterator copy = *this;
      this->operator++();
      return copy;
    }

    /**
     * Checks if two iterators are referring to the same duplicate value.
     */
    bool operator==(const DuplicateIterator &other) const {
      return current_ == other.current_ && index_ == other.index_;
    }

    /**
     * Checks if two iterators are not referring to the same duplicate value.
     */
    bool operator!=(const DuplicateIterator &other) const { return !this->operator==(other); }
  };

  /**
   * An iterator over specific keys in the BPlusTree. Use ++ and -- to move to greater / less keys.
   *
   * Will only visit unique keys in the tree. Duplicate values can be gotten by using a duplicate iterator,
   * gotten by this one's begin() method.
   */
  class KeyIterator {
   private:
    friend class BPlusTree;

    const BPlusTree *tree_;
    LeafNode *current_;
    uint32_t index_;
<<<<<<< HEAD

    KeyIterator(const BPlusTree *tree, LeafNode *current, uint32_t index)
        : tree_(tree), current_(current), index_(index) {}

   public:
=======
    bool valid_;

    KeyIterator(const BPlusTree *tree, LeafNode *current, uint32_t index)
        : tree_(tree), current_(current), index_(index), valid_(true) {}

   public:
    bool Valid() const {
      return valid_;
    }

>>>>>>> 36ceff0a
    /**
     * Gets the primary (first-inserted) value stored for this key.
     */
    ValueType &Value() const {
      TERRIER_ASSERT(current_ != nullptr, "Value called on invalid iterator");
      return current_->values_[index_];
    }

    /**
     * Gets the primary (first-inserted) value stored for this key.
     *
     * Syntactic-sugar for STL compatability
     */
    ValueType &operator*() const {
      TERRIER_ASSERT(current_ != nullptr, "Value called on invalid iterator");
      return current_->values_[index_];
    }

    /**
     * Gets the key for this iterator.
     */
    const KeyType &Key() const {
      TERRIER_ASSERT(current_ != nullptr, "Key called on invalid iterator");
      return current_->keys_[index_];
    }

    /**
     * Releases the lock the iterator holds on its current key and immediately invalidates this iterator
     */
    void ReleaseLock() {
      if (current_ != nullptr) {
        current_->latch_.unlock_shared();
      }
      current_ = nullptr;
      index_ = 0;
    }

    /**
     * Moves to the immediately greater key, or the end of the tree if there are no more keys.
     * @returns a reference to this iterator.
     */
    KeyIterator &operator++() {
      index_++;
      if (index_ >= current_->filled_keys_) {
        auto *next = current_->next_;
        if (next) {
<<<<<<< HEAD
          next->latch_.lock_shared();
=======
          bool acquired = next->latch_.try_lock_shared_for(TIMEOUT);
          if(!acquired) {
            valid_ = false;
            current_->latch_.unlock_shared();
            return *this;
          }
>>>>>>> 36ceff0a
        }
        current_->latch_.unlock_shared();
        current_ = next;
        index_ = 0;
      }
      return *this;
    }

    /**
     * Moves to the immediately greater key, or the end of the tree if there are no more keys.
     * @returns a copy of the iterator before the operation.
     */
    KeyIterator operator++(int) {
      KeyIterator copy = *this;
      this->operator++();
      return copy;
    }

    /**
     * Moves to the immediately less-than key, or the end of the tree if there are no more keys.
     * @returns a reference to this iterator.
     */
    KeyIterator &operator--() {
      TERRIER_ASSERT(current_ != nullptr, "-- called on an invalid iterator!");

      if (index_ == 0) {
        auto *prev = current_->prev_;
<<<<<<< HEAD
        if (prev) {
          prev->latch_.lock_shared();
        }
        current_->latch_.unlock_shared();
        current_ = prev;
        if(current_) {
          index_ = current_->filled_keys_ - 1;
        } else {
          index_ = 0;
=======
        if (prev != nullptr) {
          bool acquired = prev->latch_.try_lock_shared_for(TIMEOUT);
          if(!acquired) {
            valid_ = false;
            current_->latch_.unlock_shared();
            return *this;
          }
        }
        current_->latch_.unlock_shared();
        current_ = prev;
        if(current_ != nullptr) {
          index_ = current_->filled_keys_ - 1;
>>>>>>> 36ceff0a
        }
      } else {
        index_--;
      }
      return *this;
    }

    /**
     * Moves to the immediately less-than key, or the end of the tree if there are no more keys.
     * @returns a copy of the iterator before the operation.
     */
    KeyIterator operator--(int) {
      KeyIterator copy = *this;
      this->operator--();
      return copy;
    }

    /**
     * Checks if two iterators are referring to the same key.
     */
    bool operator==(const KeyIterator &other) const {
      return other.current_ == this->current_ && other.index_ == this->index_;
    }

    /**
     * Checks if two iterators are not referring to the same key.
     */
    bool operator!=(const KeyIterator &other) const { return !this->operator==(other); }

    /**
     * Gets the starting iterator for iterating over other stored values for this key.
     */
    DuplicateIterator begin() const {  // NOLINT for STL name compability
      KeyType &key = current_->keys_[index_];
      OverflowNode *current = current_->overflow_;
      uint32_t index = 0;
      while (current != nullptr && !tree_->KeyCmpEqual(key, current->keys_[index])) {
        index++;
        if (index >= current->filled_keys_) {
          current = current->next_;
          index = 0;
        }
      }
      return {tree_, current, index};
    }

    /**
     * Gets the ending iterator for iterating over other stored values for this key.
     */
    const DuplicateIterator end() const {  // NOLINT for STL name compability
      return {tree_, nullptr, 0};
    }
  };

  /**
   * Gets an iterator pointing to the first key/value pair in the tree
   * @return the iterator
   */
  KeyIterator begin() const {  // NOLINT for STL name compability
#ifdef DEEP_DEBUG
    TERRIER_ASSERT(IsBplusTree(), "begin must be called on a valid B+ Tree");
#endif
    InteriorNode *save = root_;
    save->latch_.lock_shared();
    while (save != root_) {
      save->latch_.unlock_shared();
      save = root_;
      save->latch_.lock_shared();
    }

    InteriorNode *current = root_;
    while (!current->leaf_children_) {
      auto *next = current->Interior(0);
      next->latch_.lock_shared();
      current->latch_.unlock_shared();
      current = current->Interior(0);
    }

    auto *leaf = current->Leaf(0);
    leaf->latch_.lock_shared();
    current->latch_.unlock_shared();
<<<<<<< HEAD
=======
    if (leaf->filled_keys_ == 0) {
      // Special case: empty tree
      leaf->latch_.unlock_shared();
      return {this, nullptr, 0};
    }
>>>>>>> 36ceff0a
    return {this, leaf, 0};
  }

  /**
   * Gets an iterator pointing to the first key/value pair in the tree, whose key is >= the key passed in.
   * If the passed in key is larger than all keys in the tree, returns the end iterator.
   * @param key the Lower bound (inclusive) for the
   * @return the iterator
   */
<<<<<<< HEAD
  KeyIterator beginGE(const KeyType &key) const {  // NOLINT for STL name compability
=======
  KeyIterator BeginGreaterEqual(const KeyType &key) const {
>>>>>>> 36ceff0a
#ifdef DEEP_DEBUG
    TERRIER_ASSERT(IsBplusTree(), "begin must be called on a valid B+ Tree");
#endif

    InteriorNode *save = root_;
    save->latch_.lock_shared();
    while (save != root_) {
      save->latch_.unlock_shared();
      save = root_;
      save->latch_.lock_shared();
    }

    InteriorNode *current = root_;
    LeafNode *leaf = nullptr;

    // Do a search for the right-most leaf with keys < this key
    while (leaf == nullptr) {
      uint32_t child = FindKey(current, key) - 1;
      if (current->leaf_children_) {
        leaf = current->Leaf(child);
        leaf->latch_.lock_shared();
        current->latch_.unlock_shared();
        TERRIER_ASSERT(leaf != nullptr, "Leaf should be reached");
      } else {
        auto *next = current->Interior(child);
        next->latch_.lock_shared();
        current->latch_.unlock_shared();
        current = next;
      }
    }

    // Find first key in this node >= this one
    uint32_t index = FindKey(leaf, key);
    if (index < leaf->filled_keys_) {
      return {this, leaf, index};
    }

    // Key exists in the next node over
<<<<<<< HEAD
    if (leaf->next_) {
      leaf->next_->latch_.lock_shared();
    }
    leaf->latch_.unlock_shared();
    return {this, leaf->next_, 0};
  }

  KeyIterator beginLE(const KeyType &key) const {  // NOLINT for STL name compability
=======
    LeafNode *next = leaf->next_;
    if (next) {
      bool acquired = next->latch_.try_lock_shared_for(TIMEOUT);
      if(!acquired) {
        KeyIterator result = {this, next, 0};
        result.valid_ = false;
        leaf->latch_.unlock_shared();
        return result;
      }
    }
    leaf->latch_.unlock_shared();
    return {this, next, 0};
  }

  KeyIterator BeginLessEqual(const KeyType &key) const {
>>>>>>> 36ceff0a
#ifdef DEEP_DEBUG
    TERRIER_ASSERT(IsBplusTree(), "begin must be called on a valid B+ Tree");
#endif

    InteriorNode *save = root_;
    save->latch_.lock_shared();
    while (save != root_) {
      save->latch_.unlock_shared();
      save = root_;
      save->latch_.lock_shared();
    }

    InteriorNode *current = root_;
    LeafNode *leaf = nullptr;

    // Do a search for the right-most leaf with keys < this key
    while (leaf == nullptr) {
      uint32_t child = FindKey(current, key) - 1;
      if (current->leaf_children_) {
        leaf = current->Leaf(child);
        leaf->latch_.lock_shared();
        current->latch_.unlock_shared();
        TERRIER_ASSERT(leaf != nullptr, "Leaf should be reached");
      } else {
        auto *next = current->Interior(child);
        next->latch_.lock_shared();
        current->latch_.unlock_shared();
        current = next;
      }
    }

    // Find last key in this node <= this one
    uint32_t index = FindKey(leaf, key);
    if (index == leaf->filled_keys_ || !KeyCmpEqual(key, leaf->keys_[index])) {
      // index should be to the left
      if (index == 0) {
        // Key exists in the leaf to the left
        KeyIterator ret(this, leaf, index);
        --ret;
        return ret;
      }
      return {this, leaf, index - 1};
    }
<<<<<<< HEAD
    return {this, leaf, index};
=======

    // Key does not exist in the tree
    if (leaf->filled_keys_ == 0) {
      leaf->latch_.unlock_shared();
      // Empty leaf special case
      return {this, nullptr, 0};
    }
    return {this, leaf, leaf->filled_keys_ - 1};
>>>>>>> 36ceff0a
  }

  const KeyIterator end() const {  // NOLINT for STL name compability
    return {this, nullptr, 0};
  }

<<<<<<< HEAD
  bool Insert(KeyType k, ValueType v, bool allow_duplicates, const std::function<bool(const ValueType &)> &predicate) {
    this->allow_duplicates_ = allow_duplicates;
=======
  bool Insert(KeyType k, ValueType v, bool allow_duplicates = true, const std::function<bool(const ValueType &)> &predicate = [](ValueType v){ return false; }) {
>>>>>>> 36ceff0a

#ifdef DEEP_DEBUG
    TERRIER_ASSERT(IsBplusTree(), "Insert must be called on a valid B+ Tree");
#endif

    // Optimistically grab read latches on the way down
    InteriorNode *save = root_;
    save->latch_.lock_shared();
    while (save != root_) {
      save->latch_.unlock_shared();
      save = root_;
      save->latch_.lock_shared();
    }
<<<<<<< HEAD
=======
    this->allow_duplicates_ = allow_duplicates;
>>>>>>> 36ceff0a

    LeafNode *leaf = TraverseTrack(root_, k, nullptr);

    uint32_t i = FindKey(leaf, k);

    std::vector<InteriorNode *> potential_changes;  // Mark the interior nodes that may be split
    if((i == leaf->filled_keys_ || !KeyCmpEqual(k, leaf->keys_[i])) && leaf->filled_keys_ == NUM_CHILDREN) {
      leaf->latch_.unlock();
      // We will need to split. guess optimism was not good enough :(
      potential_changes.reserve(depth_);

      save = root_;
      save->latch_.lock();
      while (save != root_) {
        save->latch_.unlock();
        save = root_;
        save->latch_.lock();
      }

      leaf = TraverseTrack(root_, k, &potential_changes);

      i = FindKey(leaf, k);
    }

    // If duplicates are not allowed, do not insert duplicates!
<<<<<<< HEAD
    if (!allow_duplicates_ && i != leaf->filled_keys_ && KeyCmpEqual(k, leaf->keys_[i])) {
=======
    if (!allow_duplicates && i != leaf->filled_keys_ && KeyCmpEqual(k, leaf->keys_[i])) {
>>>>>>> 36ceff0a
      for (const auto &interior : potential_changes) {
        interior->latch_.unlock();
      }

      if (!predicate(leaf->values_[i])) {
        leaf->values_[i] = v;
        leaf->latch_.unlock();
        return true;
      }

      leaf->latch_.unlock();
      return false;
    }

    // If duplicates _are_ allowed, then insert into the overflow node, allocating a new one as necessary
    if (i != leaf->filled_keys_ && KeyCmpEqual(k, leaf->keys_[i])) {
      for (const auto &interior : potential_changes) {
        interior->latch_.unlock();
      }
      OverflowNode *current_overflow = leaf->overflow_;

      // In case at any point current_overflow is null, keep track of the location where the previous block
      // will need to point to its new "next overflow block"
      OverflowNode **prev_overflow = &(leaf->overflow_);
      while (current_overflow != nullptr && current_overflow->filled_keys_ >= OVERFLOW_SIZE) {
        prev_overflow = &(current_overflow->next_);
        current_overflow = current_overflow->next_;
      }
      if (current_overflow == nullptr) {
        current_overflow = OverflowNode::CreateNew();
        *prev_overflow = current_overflow;
      }

      current_overflow->keys_[current_overflow->filled_keys_] = k;
      current_overflow->values_[current_overflow->filled_keys_] = v;
      current_overflow->filled_keys_++;
      leaf->latch_.unlock();
      return true;
    }

    // We need to split!
    if (leaf->filled_keys_ == NUM_CHILDREN) {
      auto *new_leaf = LeafNode::CreateNew();
      KeyType guide_post = SplitLeaf(leaf, new_leaf, i, k, v);

      TERRIER_ASSERT(!potential_changes.empty(), "Potential changes should not be empty!!");
      TERRIER_ASSERT(
          potential_changes.front()->filled_keys_ < NUM_CHILDREN || potential_changes.front() == root_,
          "Potential changes should contain a front which has room for a new child, or the front should be root_");

      // to_insert represents the current node to insert into the parent.
      Child to_insert;
      to_insert.as_leaf_ = new_leaf;

      // inner represents the parent (where we insert)
      auto inner = --potential_changes.end();
      bool leaf_children = true;
      for (; inner != potential_changes.begin(); --inner) {
        auto *new_inner = InteriorNode::CreateNew();
        new_inner->leaf_children_ = leaf_children;
        leaf_children = false;
        guide_post = SplitInterior(*inner, new_inner, guide_post, to_insert.as_interior_);
        (*inner)->latch_.unlock();
        to_insert.as_interior_ = new_inner;
      }

      // Can we insert here?
      if ((*inner)->filled_keys_ < NUM_CHILDREN) {
        // Yes! Just insert!
        i = FindKey(*inner, guide_post);
<<<<<<< HEAD
        TERRIER_ASSERT(!KeyCmpEqual(guide_post, (*inner)->keys_[i]), "We should not have duplicated guide posts!");
=======
        TERRIER_ASSERT(i >= (*inner)->filled_keys_ || !KeyCmpEqual(guide_post, (*inner)->keys_[i]), "We should not have duplicated guide posts!");
>>>>>>> 36ceff0a

        InsertIntoNode(*inner, i, guide_post, to_insert);
        (*inner)->latch_.unlock();
      } else {
        // No - we've reached the root and must split
        TERRIER_ASSERT(*inner == root_, "Top level inner potential change should not be full unless it is the root");

        // Split the root
        auto *new_inner = InteriorNode::CreateNew();
        new_inner->leaf_children_ = leaf_children;
        guide_post = SplitInterior(*inner, new_inner, guide_post, to_insert.as_interior_);

        auto *new_root = InteriorNode::CreateNew();
        new_root->keys_[1] = guide_post;
        new_root->filled_keys_ = 2;
        new_root->Interior(0) = *inner;
        new_root->Interior(1) = new_inner;
        depth_++;
        root_ = new_root;
        (*inner)->latch_.unlock();
      }
    } else {
      TERRIER_ASSERT(potential_changes.empty(), "Should not have any potential changes if we did not need to split!");
      InsertIntoNode(leaf, i, k, v);
      leaf->latch_.unlock();
    }

#ifdef DEEP_DEBUG
    TERRIER_ASSERT(IsBplusTree(), "Insert must return a valid B+ Tree");
#endif
    return true;
  }

<<<<<<< HEAD

=======
  // Traverses tree to correct key, keeping track of siblings and indices needed to get to child or value.
  LeafNode *TraverseTrackWithSiblings(InteriorNode *root,
                                      KeyType k,
                                      std::vector<InteriorNode *> &potential_changes,
                                      std::vector<uint32_t> &indices,
                                      std::vector<InteriorNode *> &left_siblings,
                                      std::vector<InteriorNode *> &right_siblings) {
    potential_changes.reserve(depth_);
    indices.reserve(depth_);
    left_siblings.reserve(depth_);
    right_siblings.reserve(depth_);

    LeafNode *leaf = nullptr;
    InteriorNode *current = root;
    InteriorNode *left = nullptr;
    InteriorNode *right = nullptr;
    uint32_t i;

    while (leaf == nullptr) {
      // This is the case where we know the current level will not need to merge. We don't need to keep track of the
      // parents anymore. We preserve the last node since future levels could potentially need it.
      if (current->filled_keys_ > MIN_CHILDREN) {
        for (const auto &interior : potential_changes) {
          interior->latch_.unlock();
        }
        for (const auto &interior : left_siblings) {
          if (interior != nullptr) {
            interior->latch_.unlock();
          }
        }
        for (const auto &interior : right_siblings) {
          if (interior != nullptr) {
            interior->latch_.unlock();
          }
        }
        potential_changes.erase(potential_changes.begin(), potential_changes.end());
        left_siblings.erase(left_siblings.begin(), left_siblings.end());
        right_siblings.erase(right_siblings.begin(), right_siblings.end());
        indices.erase(indices.begin(), indices.end());
      }

      // Index in potential_changes.end() that will get you to next child
      i = FindKey(current, k) - 1;
      indices.push_back(i);
      left_siblings.push_back(left);
      right_siblings.push_back(right);
      potential_changes.push_back(current);

      // Only add the right sibling (potential right merge/borrow node) if leftmost node
      if (current->leaf_children_) {
        leaf = current->Leaf(i);
        leaf->latch_.lock();
        if (leaf->prev_ != nullptr) {
          leaf->prev_->latch_.lock();
        }
        if (leaf->next_ != nullptr) {
          leaf->next_->latch_.lock();
        }
      } else {
        if(i == 0 && left != nullptr) {
          left = left->Interior(left->filled_keys_ - 1);
          left->latch_.lock();
        } else if(i != 0) {
          left = current->Interior(i - 1);
          left->latch_.lock();
        }

        if(i == current->filled_keys_ - 1 && right != nullptr) {
          right = right->Interior(0);
          right->latch_.lock();
        } else if (i != current->filled_keys_ - 1) {
          right = current->Interior(i + 1);
          right->latch_.lock();
        }

        current = current->Interior(i);
        current->latch_.lock();
      }
    }

    return leaf;
  }

  bool RemoveFromOverflow(OverflowNode **overflow, KeyType k, ValueType *v, ValueType *result) {
    OverflowNode *current = *overflow;
    OverflowNode **prevNext = overflow;
    OverflowNode *prev = nullptr;
    bool deleted = false;
    uint32_t i = 0;

    while (current != nullptr) {
      for(i = 0; i < current->filled_keys_; i++) {
        if(KeyCmpEqual(k, current->keys_[i]) && (v == nullptr || value_eq_obj_(*v, current->values_[i]))) {
          *result = current->values_[i];
          deleted = true;
          break;
        }
      }
      if (i < current->filled_keys_) {
        break;
      }
      prevNext = &(current->next_);
      prev = current;
      current = current->next_;
    }

    if (deleted) {
      TERRIER_ASSERT(current != nullptr, "Should have a node");
      OverflowNode *hole = current;
      while (current->next_ != nullptr) {
        prevNext = &(current->next_);
        prev = current;
        current = current->next_;
      }

      // This shouldn't happen, but sometimes we don't delete nodes we should... this will clean that up
      if (current->filled_keys_ == 0) {
        *prevNext = current->next_;
        OverflowNode::Delete(current);
        TERRIER_ASSERT(prev != nullptr, "Must have at least one overflow");
        current = prev;
        // Don't have to update prev because this current will not get deleted
      }

      TERRIER_ASSERT(current->filled_keys_ > 0, "Should have keys in the node");
      hole->keys_[i] = current->keys_[current->filled_keys_ - 1];
      hole->values_[i] = current->values_[current->filled_keys_ - 1];
      current->filled_keys_--;
      if (current->filled_keys_ == 0) {
        OverflowNode::Delete(current);
        *prevNext = nullptr;
      }
    }

    return deleted;
  }

  void MergeOverflow(OverflowNode **pointer, OverflowNode *other) {
    if (other == nullptr) return; // No merging

    OverflowNode *last = nullptr;
    if (*pointer != nullptr) {
      last = *pointer;
      while (last->next_ != nullptr) {
        pointer = &last->next_;
        last = last->next_;
      }
    }

    // Join all full nodes
    *pointer = other;

    // Merge last two nodes
    while (other->next_ != nullptr) {
      other = other->next_;
    }

    if (last != nullptr) {
      while (last->filled_keys_ > 0 && other->filled_keys_ < OVERFLOW_SIZE) {
        other->keys_[other->filled_keys_] = last->keys_[last->filled_keys_ - 1];
        other->values_[other->filled_keys_] = last->values_[last->filled_keys_ - 1];
        other->filled_keys_++;
        last->filled_keys_--;
      }
      if (last->filled_keys_ == 0) {
        OverflowNode::Delete(last);
      } else {
        other->next_ = last;
      }
    }
  }

  void StealOverflow(OverflowNode **pointer, OverflowNode *other, KeyType key) {
    if (other == nullptr) {
      return; // Nothing to steal!
    }
    // Check if current node is full
    while (*pointer != nullptr && (*pointer)->filled_keys_ == OVERFLOW_SIZE) {
      pointer = &(*pointer)->next_;
    }
    OverflowNode *write_overflow = other;
    uint32_t write_index = 0;
    while (other != nullptr) {
      for (uint32_t i = 0; i < other->filled_keys_; i++) {
        if (KeyCmpEqual(key, other->keys_[i])) {
          // Move it to the new node
          if (*pointer == nullptr) {
            *pointer = OverflowNode::CreateNew();
          }
          TERRIER_ASSERT((*pointer)->filled_keys_ < OVERFLOW_SIZE, "Should be room in the overflow node");
          (*pointer)->keys_[(*pointer)->filled_keys_] = key;
          (*pointer)->values_[(*pointer)->filled_keys_] = other->values_[i];
          (*pointer)->filled_keys_++;
          if ((*pointer)->filled_keys_ == OVERFLOW_SIZE) {
            pointer = &(*pointer)->next_;
          }
        } else {
          // Keep it in the same node
          if (write_index == OVERFLOW_SIZE) {
            write_overflow = write_overflow->next_;
            write_index = 0;
          }

          write_overflow->keys_[write_index] = other->keys_[i];
          write_overflow->values_[write_index] = other->values_[i];
          write_index++;
        }
      }
      other = other->next_;
    }

    // Update filled_keys
    write_overflow->filled_keys_ = write_index;

    // Free non-used things
    OverflowNode *prev;
    OverflowNode *current = write_overflow->next_;
    write_overflow->next_ = nullptr;
    while (current != nullptr) {
      prev = current;
      current = current->next_;
      OverflowNode::Delete(prev);
    }
  }

  template <typename Value>
  void RemoveFromNode(GenericNode<Value> *node, uint32_t index) {
    TERRIER_ASSERT(index < node->filled_keys_, "Not a valid index for removal!");
    for(uint32_t j = index + 1; j < node->filled_keys_; j++) {
      node->keys_[j - 1] = node->keys_[j];
      node->values_[j - 1] = node->values_[j];
    }
    node->filled_keys_--;
  }

  template <typename Value>
  GenericNode<Value> *Rebalance(GenericNode<Value> *node,
                                GenericNode<Value> *left,
                                GenericNode<Value> *right,
                                uint32_t start,
                                InteriorNode *parent,
                                uint32_t index,
                                KeyType *borrowed_key,
                                GenericNode<Value> **borrowed_from) {
    TERRIER_ASSERT(node->filled_keys_ < MIN_CHILDREN, "Rebalance should be called on an unbalanced node!");

    if(index == 0) { // 1 is the minimum index
      TERRIER_ASSERT(right != nullptr, "Can't have an empty right if we're deleting at index 0!");
      uint32_t size = right->filled_keys_;
      if(size > MIN_CHILDREN) {
        // Borrow case
        KeyType k_insert = start == 0 ? right->keys_[0] : parent->keys_[index + 1];
        parent->keys_[index + 1] = right->keys_[1];

        InsertIntoNode(node, node->filled_keys_, k_insert, right->values_[0]);
        RemoveFromNode(right, 0);

        if (borrowed_key != nullptr) {
          *borrowed_key = k_insert;
          *borrowed_from = right;
        }

        TERRIER_ASSERT(right->filled_keys_ <= NUM_CHILDREN, "Cant have too many filled Keys!");
        TERRIER_ASSERT(node->filled_keys_ <= NUM_CHILDREN, "Cant have too many filled Keys!");
        return nullptr;
      } else {
        // Merge case
        TERRIER_ASSERT(right->filled_keys_ <= NUM_CHILDREN, "Cant have too many filled Keys!");
        // NB: using int64_t here in order to allow for natural semantics for a decreasing for loop
        for(int64_t i = right->filled_keys_ - 1; i >= 0; i--) {
          right->keys_[i + node->filled_keys_] = right->keys_[i];
          right->values_[i + node->filled_keys_] = right->values_[i];
        }

        if(start == 1) {
          right->keys_[node->filled_keys_] = parent->keys_[index + 1];
        }
        right->filled_keys_ += node->filled_keys_;
        TERRIER_ASSERT(right->filled_keys_ <= NUM_CHILDREN, "Cant have too many filled Keys!");

        for(uint32_t i = 0; i < node->filled_keys_; i++) {
          right->keys_[i] = node->keys_[i];
          right->values_[i] = node->values_[i];
        }

        // Cut the middleman out
        parent->values_[index].as_interior_ = reinterpret_cast<InteriorNode*>(right);
        TERRIER_ASSERT(right->filled_keys_ <= NUM_CHILDREN, "Cant have too many filled Keys!");
        TERRIER_ASSERT(node->filled_keys_ <= NUM_CHILDREN, "Cant have too many filled Keys!");
        return right;
      }
    } else {
      TERRIER_ASSERT(left != nullptr, "Can't have an empty left if we're not deleting at index 0!");
      uint32_t size = left->filled_keys_;
      if(size > MIN_CHILDREN) {
        // Borrow case
        auto key = left->keys_[size - 1];
        if (start == 1) {
          // Borrow the goalpost from the parent
          node->keys_[0] = parent->keys_[index];
        }
        InsertIntoNode(node, 0, key, left->values_[size - 1]);
        RemoveFromNode(left, size - 1);
        parent->keys_[index] = key;

        if (borrowed_key != nullptr) {
          *borrowed_key = key;
          *borrowed_from = left;
        }

        TERRIER_ASSERT(left->filled_keys_ <= NUM_CHILDREN, "Cant have too many filled Keys!");
        TERRIER_ASSERT(node->filled_keys_ <= NUM_CHILDREN, "Cant have too many filled Keys!");
        return nullptr;
      } else {
        // Merge Case
        uint32_t orig_size = left->filled_keys_;
        for(uint32_t i = 0; i < node->filled_keys_; i++) {
          left->keys_[left->filled_keys_] = node->keys_[i];
          left->values_[left->filled_keys_] = node->values_[i];
          left->filled_keys_++;
        }

        if(start == 1) {
          left->keys_[orig_size] = parent->keys_[index];
        }

        TERRIER_ASSERT(left->filled_keys_ <= NUM_CHILDREN, "Cant have too many filled Keys!");
        TERRIER_ASSERT(node->filled_keys_ <= NUM_CHILDREN, "Cant have too many filled Keys!");
        return left;
      }
    }
  }

  bool Delete(KeyType k, ValueType v) {
#ifdef DEEP_DEBUG
    TERRIER_ASSERT(IsBplusTree(), "Deleting a key requires a valid B+tree");
#endif
    LeafNode *leaf = nullptr;
    std::vector<InteriorNode *> potential_changes;
    std::vector<uint32_t> indices;
    std::vector<InteriorNode *> left_siblings;
    std::vector<InteriorNode *> right_siblings;

    InteriorNode *save = root_;
    save->latch_.lock();
    while (save != root_) {
      save->latch_.unlock();
      save = root_;
      save->latch_.lock();
    }

    leaf = TraverseTrackWithSiblings(root_, k, potential_changes, indices, left_siblings, right_siblings);

    uint32_t i = FindKey(leaf, k);

    auto unlock_all = [&]() {
      if (leaf->prev_ != nullptr) {
        leaf->prev_->latch_.unlock();
      }
      if (leaf->next_ != nullptr) {
        leaf->next_->latch_.unlock();
      }
      leaf->latch_.unlock();
      for (const auto &interior : potential_changes) {
        interior->latch_.unlock();
      }
      for (const auto &interior : left_siblings) {
        if (interior != nullptr) {
          interior->latch_.unlock();
        }
      }
      for (const auto &interior : right_siblings) {
        if (interior != nullptr) {
          interior->latch_.unlock();
        }
      }
    };

    // Can't delete a key that doesn't exist in the tree
    if (i >= leaf->filled_keys_ || !KeyCmpEqual(k, leaf->keys_[i])) {
      unlock_all();
#ifdef DEEP_DEBUG
      TERRIER_ASSERT(IsBplusTree(), "Deleting a key requires a valid B+tree");
#endif
      return false;
    }

    if (allow_duplicates_) {
      if(value_eq_obj_(v, leaf->values_[i])) {
        if(RemoveFromOverflow(&leaf->overflow_, k, nullptr, &leaf->values_[i])) {
          // We found a matching key/value pair!
          unlock_all();
#ifdef DEEP_DEBUG
          TERRIER_ASSERT(IsBplusTree(), "Deleting a key requires a valid B+tree");
#endif
          return true;
        }
        // We did not find a matching key/value pair so we must fully delete this version
      } else {
        ValueType ignore;
        // Try to remove it from the overflow node.
        bool result = RemoveFromOverflow(&leaf->overflow_, k, &v, &ignore);
        unlock_all();
#ifdef DEEP_DEBUG
        TERRIER_ASSERT(IsBplusTree(), "Deleting a key requires a valid B+tree");
#endif
        return result;
      }
    } else if(!value_eq_obj_(v, leaf->values_[i])) {
      unlock_all();
#ifdef DEEP_DEBUG
      TERRIER_ASSERT(IsBplusTree(), "Deleting a key requires a valid B+tree");
#endif
      return false; // Can't delete a key that doesn't match the value :(
    }

    //At this point we are committed to deleting the key/value pair
    RemoveFromNode(leaf, i);

    if((depth_ == 1 && root_->filled_keys_ == 1) || leaf->filled_keys_ >= MIN_CHILDREN) {
      // No rebalancing needed
      unlock_all();
#ifdef DEEP_DEBUG
      TERRIER_ASSERT(IsBplusTree(), "Deleting a key requires a valid B+tree");
#endif

      return true;
    }

    LeafNode *borrowed_from;
    auto **parameter = reinterpret_cast<GenericNode<ValueType>**>(&borrowed_from);
    KeyType borrowed_key;
    auto *preserved =
        reinterpret_cast<LeafNode*>(Rebalance(leaf, leaf->prev_, leaf->next_, 0, potential_changes.back(),
            indices.back(), &borrowed_key, parameter));
    if(preserved == nullptr) {
      StealOverflow(&leaf->overflow_, borrowed_from->overflow_, borrowed_key);
      unlock_all();
#ifdef DEEP_DEBUG
      TERRIER_ASSERT(IsBplusTree(), "Deleting a key requires a valid B+tree");
#endif
      return true; // No further rebalancing needed
    }

    TERRIER_ASSERT(preserved == leaf->prev_ || preserved == leaf->next_, "We always merge into leaf");

    // Merge our overflow into the preserved leaf
    MergeOverflow(&preserved->overflow_, leaf->overflow_);

    if(leaf->prev_ != nullptr) {
      leaf->prev_->next_ = leaf->next_;
      leaf->prev_->latch_.unlock();
    }
    if(leaf->next_ != nullptr) {
      leaf->next_->prev_ = leaf->prev_;
      leaf->next_->latch_.unlock();
    }

    if(preserved == leaf->prev_) {
      i = indices.back();
      indices.pop_back();
    } else {
      TERRIER_ASSERT(preserved == leaf->next_, "Only other option");
      i = indices.back() + 1;
      indices.pop_back();
      TERRIER_ASSERT(i < potential_changes.back()->filled_keys_, "i should always be a valid spot!");
    }
    LeafNode::Delete(leaf);

    InteriorNode *current;
    InteriorNode *left;
    InteriorNode *right;

    while(potential_changes.size() > 1) {
      current = potential_changes.back();
      left = left_siblings.back();
      right = right_siblings.back();
      potential_changes.pop_back();
      // We pop left/right at the bottom for easier coding

      TERRIER_ASSERT(left != nullptr || right != nullptr, "Should not have reached the root!");

      RemoveFromNode(current, i);
      GenericNode<Child> **unused = nullptr;
      InteriorNode *preserved_interior = reinterpret_cast<InteriorNode *>(
          Rebalance(current, left, right, 1, potential_changes.back(), indices.back(), nullptr, unused));
      if (preserved_interior == nullptr) {
        current->latch_.unlock();
        for (const auto &interior : potential_changes) {
          interior->latch_.unlock();
        }
        current->latch_.unlock();
        for (const auto &interior : left_siblings) {
          if (interior != nullptr) {
            interior->latch_.unlock();
          }
        }
        for (const auto &interior : right_siblings) {
          if (interior != nullptr) {
            interior->latch_.unlock();
          }
        }
#ifdef DEEP_DEBUG
        TERRIER_ASSERT(IsBplusTree(), "Deleting a key requires a valid B+tree");
#endif
        return true;  // No further rebalancing needed!
      }

      TERRIER_ASSERT(preserved_interior == left || preserved_interior == right, "We always merge into leaf");

      if (preserved_interior == left) {
        i = indices.back();
        indices.pop_back();
        TERRIER_ASSERT(potential_changes.back()->Interior(i) == current, "Child should still exist in parent");
      } else {
        TERRIER_ASSERT(preserved_interior == right, "Only other option");
        i = indices.back() + 1;
        indices.pop_back();
        TERRIER_ASSERT(i < potential_changes.back()->filled_keys_, "i should always be a valid spot!");
      }
      TERRIER_ASSERT(potential_changes.back()->latch_.holder_ == std::this_thread::get_id(),
          "Lock should be held on parent for deletion");
      InteriorNode::Delete(current);

      // Unlock left/right latches
      if (left != nullptr) {
        left->latch_.unlock();
      }
      if (right != nullptr) {
        right->latch_.unlock();
      }

      left_siblings.pop_back();
      right_siblings.pop_back();
    }

    current = potential_changes.back();
    potential_changes.pop_back();
    TERRIER_ASSERT(potential_changes.empty(), "Should be done");

    left = left_siblings.back();
    right = right_siblings.back();
    if (left != nullptr) {
      left->latch_.unlock();
    }
    if (right != nullptr) {
      right->latch_.unlock();
    }
    RemoveFromNode(current, i);

    if(current->filled_keys_ >= MIN_CHILDREN) {
      current->latch_.unlock();
#ifdef DEEP_DEBUG
      TERRIER_ASSERT(IsBplusTree(), "Deleting a key requires a valid B+tree");
#endif
      return true;
    }

    TERRIER_ASSERT(current == root_, "Only root can be less than half full at this point");

    if(current->filled_keys_ == 1 && depth_ > 1) {
      --depth_;
      InteriorNode *interior = root_->Interior(0);
      for(uint32_t j = 0; j < interior->filled_keys_; j++) {
        root_->keys_[j] = interior->keys_[j];
        root_->values_[j] = interior->values_[j];
      }
      root_->filled_keys_ = interior->filled_keys_;
      root_->leaf_children_ = interior->leaf_children_;
      InteriorNode::Delete(interior);
      current->latch_.unlock();
    } else {
      current->latch_.unlock();
    }

#ifdef DEEP_DEBUG
      TERRIER_ASSERT(IsBplusTree(), "Deleting a key requires a valid B+tree");
#endif
    return true;
  }
>>>>>>> 36ceff0a

  size_t GetHeapUsage() const {
#ifdef DEEP_DEBUG
    TERRIER_ASSERT(IsBplusTree(), "GetHeapUsage mulsled on a valid B+ Tree");
#endif
    return sizeof(BPlusTree) + root_->GetHeapUsage();
  }
};

template <typename KeyType, typename ValueType, typename KeyComparator, typename KeyEqualityChecker,
          typename KeyHashFunc, typename ValueEqualityChecker>
execution::sql::MemoryPool BPlusTree<KeyType, ValueType, KeyComparator, KeyEqualityChecker, KeyHashFunc,
                                     ValueEqualityChecker>::mem_pool{nullptr};

#undef CHECK
#undef CHECK_LT
#undef CHECK_LE
#undef CHECK_EQ
#undef DEEP_DEBUG
}  // namespace terrier::storage::index<|MERGE_RESOLUTION|>--- conflicted
+++ resolved
@@ -2,10 +2,7 @@
 
 #include <execution/sql/memory_pool.h>
 #include <loggers/index_logger.h>
-<<<<<<< HEAD
-=======
 #include <execinfo.h>
->>>>>>> 36ceff0a
 
 #include <functional>
 #include <queue>
@@ -63,33 +60,23 @@
  * Number of children an interior node is allowed to have, or
  * equivalently the number of keys a leaf node is allowed to store
  */
-<<<<<<< HEAD
-constexpr uint32_t NUM_CHILDREN = 256;
-=======
 constexpr uint32_t NUM_CHILDREN = 5;
->>>>>>> 36ceff0a
 
 /**
  * Number of keys stored in an overflow node.
  */
-<<<<<<< HEAD
-constexpr uint32_t OVERFLOW_SIZE = 512;
-=======
 constexpr uint32_t OVERFLOW_SIZE = 5;
 
 /**
  * Length of time to try to increment before dying
  */
 constexpr std::chrono::duration TIMEOUT = std::chrono::nanoseconds(100);
->>>>>>> 36ceff0a
 
 /**
  * Minimum number of children an interior node is allowed to have
  * (equivalently, the minimum number of keys a leaf node is allowed to store)
  */
 constexpr uint32_t MIN_CHILDREN = NUM_CHILDREN / 2 + NUM_CHILDREN % 2;
-<<<<<<< HEAD
-=======
 
 enum class SiblingType { Left, Right, Neither };
 
@@ -120,7 +107,6 @@
    }
  };
 #endif // NDEBUG
->>>>>>> 36ceff0a
 
 template <typename KeyType, typename ValueType, typename KeyComparator = std::less<KeyType>,
           typename KeyEqualityChecker = std::equal_to<KeyType>, typename KeyHashFunc = std::hash<KeyType>,
@@ -151,15 +137,9 @@
   };
 
   /**
-<<<<<<< HEAD
-   * A generic node represents the common portion of both a LeafNode and an InteriorNode.
-   * This allows us to write code that is agnostic to the specifics of a leaf node vs an interior node,
-   * but which only operates on keys and a generic value.
-=======
    * A  node represents the common portion of both a LeafNode and an InteriorNode.
    * This allows us to write code that is agnostic to the specifics of a leaf node vs an interior node,
    * but which only operates on keys and a  value.
->>>>>>> 36ceff0a
    */
   template <typename Value>
   class GenericNode {
@@ -167,15 +147,11 @@
     uint32_t filled_keys_ = 0;
     KeyType keys_[NUM_CHILDREN];
     Value values_[NUM_CHILDREN];
-<<<<<<< HEAD
-    mutable std::shared_mutex latch_;
-=======
 #ifndef NDEBUG
     mutable DebugLock latch_;
 #else
     mutable std::shared_timed_mutex latch_;
 #endif
->>>>>>> 36ceff0a
 
     friend class BPlusTree;
   };
@@ -248,19 +224,11 @@
     static LeafNode *CreateNew() {
       auto *node = reinterpret_cast<LeafNode *>(mem_pool.Allocate(sizeof(class LeafNode), true));
       // Initialize the shared mutex
-<<<<<<< HEAD
-      new (&node->latch_) std::shared_mutex();
-      return node;
-    }
-
-    static void Delete(LeafNode *elem) { mem_pool.Deallocate(elem, sizeof(LeafNode)); }
-=======
       new (&node->latch_) std::shared_timed_mutex();
       return node;
     }
 
     static void Delete(LeafNode *elem) { mem_pool.Deallocate(elem, sizeof(class LeafNode)); }
->>>>>>> 36ceff0a
   };
 
   class InteriorNode;
@@ -346,15 +314,10 @@
       }
 
       // Check to make sure 0'th key is never touched - only if in debug mode
-<<<<<<< HEAD
-      DEBUG_ONLY_RUN(char *empty_key = reinterpret_cast<char *>(&this->keys_[0]);
-                     for (uint32_t i = 0; i < sizeof(KeyType); i++) { CHECK_EQ(empty_key[i], '\0'); });
-=======
       /*
       DEBUG_ONLY_RUN(char *empty_key = reinterpret_cast<char *>(&this->keys_[0]);
                      for (uint32_t i = 0; i < sizeof(KeyType); i++) { CHECK_EQ(empty_key[i], '\0'); });
                      */
->>>>>>> 36ceff0a
 
       // Make sure guide posts are in sorted order with no dupes
       for (uint32_t i = 2; i < this->filled_keys_; i++) {
@@ -365,16 +328,6 @@
       for (uint32_t i = 1; i < this->filled_keys_; i++) {
         if (leaf_children_) {
           auto leaf = Leaf(i);
-<<<<<<< HEAD
-          CHECK(parent->KeyCmpLessEqual(this->keys_[i], leaf->keys_[0]));
-          CHECK((i == this->filled_keys_ - 1) ||
-                (parent->KeyCmpLessEqual(leaf->keys_[leaf->filled_keys_ - 1], this->keys_[i + 1])));
-        } else {
-          auto interior = Interior(i);
-          CHECK(parent->KeyCmpLessEqual(this->keys_[i - 1], interior->keys_[1]));
-          CHECK((i == this->filled_keys_ - 1) ||
-                (parent->KeyCmpLessEqual(interior->keys_[interior->filled_keys_ - 1], this->keys_[i + 1])));
-=======
           auto prev_leaf = Leaf(i-1);
           CHECK(parent->KeyCmpLessEqual(this->keys_[i], leaf->keys_[0]));
           CHECK(parent->KeyCmpLessEqual(prev_leaf->keys_[prev_leaf->filled_keys_ - 1], this->keys_[i]));
@@ -386,7 +339,6 @@
           auto prev_interior = Interior(i-1);
           CHECK(parent->KeyCmpLessEqual(this->keys_[i], interior->Leaf(0)->keys_[0]));
           CHECK(parent->KeyCmpLessEqual(prev_interior->keys_[prev_interior->filled_keys_ - 1], this->keys_[i]));
->>>>>>> 36ceff0a
         }
       }
 
@@ -432,15 +384,6 @@
     friend class BPlusTree;
 
     static InteriorNode *CreateNew() {
-<<<<<<< HEAD
-      auto *node = reinterpret_cast<InteriorNode *>(mem_pool.Allocate(sizeof(class LeafNode), true));
-      // Initialize the shared mutex
-      new (&node->latch_) std::shared_mutex();
-      return node;
-    }
-
-    static void Delete(InteriorNode *elem) { mem_pool.Deallocate(elem, sizeof(InteriorNode)); }
-=======
       auto *node = reinterpret_cast<InteriorNode *>(mem_pool.Allocate(sizeof(class InteriorNode), true));
       // Initialize the shared mutex
       new (&node->latch_) std::shared_timed_mutex();
@@ -448,7 +391,6 @@
     }
 
     static void Delete(InteriorNode *elem) { mem_pool.Deallocate(elem, sizeof(class InteriorNode)); }
->>>>>>> 36ceff0a
   };
 
   InteriorNode *root_;
@@ -686,26 +628,16 @@
     // new from (in a new slot) depending on where it should live
     while (read_overflow != nullptr) {
       if (KeyCmpLess(read_overflow->keys_[read_id], guide_post)) {
-<<<<<<< HEAD
-=======
         if (write_id == OVERFLOW_SIZE) {
           write_overflow = write_overflow->next_;
           write_id = 0;
         }
->>>>>>> 36ceff0a
         // Move from from to from
         write_overflow->keys_[write_id] = read_overflow->keys_[read_id];
         write_overflow->values_[write_id] = read_overflow->values_[read_id];
 
         // Advance the write index
         write_id++;
-<<<<<<< HEAD
-        if (write_id == OVERFLOW_SIZE) {
-          write_overflow = write_overflow->next_;
-          write_id = 0;
-        }
-=======
->>>>>>> 36ceff0a
       } else {
         // Lazy allocation still means we have to allocate eventually, and now we know we need allocate
         if (to_overflow == nullptr) {
@@ -774,11 +706,7 @@
   KeyType SplitInterior(InteriorNode *from, InteriorNode *to, KeyType guide_post, InteriorNode *child) {
     // Find out where to insert this node
     uint32_t i = FindKey(from, guide_post);
-<<<<<<< HEAD
-    TERRIER_ASSERT(!KeyCmpEqual(guide_post, from->keys_[i]), "We should not have duplicated guide posts!");
-=======
     TERRIER_ASSERT(i >= from->filled_keys_ || !KeyCmpEqual(guide_post, from->keys_[i]), "We should not have duplicated guide posts!");
->>>>>>> 36ceff0a
 
     // Perform the insert
     to->filled_keys_ = 1;
@@ -961,13 +889,6 @@
     const BPlusTree *tree_;
     LeafNode *current_;
     uint32_t index_;
-<<<<<<< HEAD
-
-    KeyIterator(const BPlusTree *tree, LeafNode *current, uint32_t index)
-        : tree_(tree), current_(current), index_(index) {}
-
-   public:
-=======
     bool valid_;
 
     KeyIterator(const BPlusTree *tree, LeafNode *current, uint32_t index)
@@ -978,7 +899,6 @@
       return valid_;
     }
 
->>>>>>> 36ceff0a
     /**
      * Gets the primary (first-inserted) value stored for this key.
      */
@@ -1025,16 +945,12 @@
       if (index_ >= current_->filled_keys_) {
         auto *next = current_->next_;
         if (next) {
-<<<<<<< HEAD
-          next->latch_.lock_shared();
-=======
           bool acquired = next->latch_.try_lock_shared_for(TIMEOUT);
           if(!acquired) {
             valid_ = false;
             current_->latch_.unlock_shared();
             return *this;
           }
->>>>>>> 36ceff0a
         }
         current_->latch_.unlock_shared();
         current_ = next;
@@ -1062,17 +978,6 @@
 
       if (index_ == 0) {
         auto *prev = current_->prev_;
-<<<<<<< HEAD
-        if (prev) {
-          prev->latch_.lock_shared();
-        }
-        current_->latch_.unlock_shared();
-        current_ = prev;
-        if(current_) {
-          index_ = current_->filled_keys_ - 1;
-        } else {
-          index_ = 0;
-=======
         if (prev != nullptr) {
           bool acquired = prev->latch_.try_lock_shared_for(TIMEOUT);
           if(!acquired) {
@@ -1085,7 +990,6 @@
         current_ = prev;
         if(current_ != nullptr) {
           index_ = current_->filled_keys_ - 1;
->>>>>>> 36ceff0a
         }
       } else {
         index_--;
@@ -1167,14 +1071,11 @@
     auto *leaf = current->Leaf(0);
     leaf->latch_.lock_shared();
     current->latch_.unlock_shared();
-<<<<<<< HEAD
-=======
     if (leaf->filled_keys_ == 0) {
       // Special case: empty tree
       leaf->latch_.unlock_shared();
       return {this, nullptr, 0};
     }
->>>>>>> 36ceff0a
     return {this, leaf, 0};
   }
 
@@ -1184,11 +1085,7 @@
    * @param key the Lower bound (inclusive) for the
    * @return the iterator
    */
-<<<<<<< HEAD
-  KeyIterator beginGE(const KeyType &key) const {  // NOLINT for STL name compability
-=======
   KeyIterator BeginGreaterEqual(const KeyType &key) const {
->>>>>>> 36ceff0a
 #ifdef DEEP_DEBUG
     TERRIER_ASSERT(IsBplusTree(), "begin must be called on a valid B+ Tree");
 #endif
@@ -1227,16 +1124,6 @@
     }
 
     // Key exists in the next node over
-<<<<<<< HEAD
-    if (leaf->next_) {
-      leaf->next_->latch_.lock_shared();
-    }
-    leaf->latch_.unlock_shared();
-    return {this, leaf->next_, 0};
-  }
-
-  KeyIterator beginLE(const KeyType &key) const {  // NOLINT for STL name compability
-=======
     LeafNode *next = leaf->next_;
     if (next) {
       bool acquired = next->latch_.try_lock_shared_for(TIMEOUT);
@@ -1252,7 +1139,6 @@
   }
 
   KeyIterator BeginLessEqual(const KeyType &key) const {
->>>>>>> 36ceff0a
 #ifdef DEEP_DEBUG
     TERRIER_ASSERT(IsBplusTree(), "begin must be called on a valid B+ Tree");
 #endif
@@ -1296,9 +1182,6 @@
       }
       return {this, leaf, index - 1};
     }
-<<<<<<< HEAD
-    return {this, leaf, index};
-=======
 
     // Key does not exist in the tree
     if (leaf->filled_keys_ == 0) {
@@ -1307,19 +1190,13 @@
       return {this, nullptr, 0};
     }
     return {this, leaf, leaf->filled_keys_ - 1};
->>>>>>> 36ceff0a
   }
 
   const KeyIterator end() const {  // NOLINT for STL name compability
     return {this, nullptr, 0};
   }
 
-<<<<<<< HEAD
-  bool Insert(KeyType k, ValueType v, bool allow_duplicates, const std::function<bool(const ValueType &)> &predicate) {
-    this->allow_duplicates_ = allow_duplicates;
-=======
   bool Insert(KeyType k, ValueType v, bool allow_duplicates = true, const std::function<bool(const ValueType &)> &predicate = [](ValueType v){ return false; }) {
->>>>>>> 36ceff0a
 
 #ifdef DEEP_DEBUG
     TERRIER_ASSERT(IsBplusTree(), "Insert must be called on a valid B+ Tree");
@@ -1333,10 +1210,7 @@
       save = root_;
       save->latch_.lock_shared();
     }
-<<<<<<< HEAD
-=======
     this->allow_duplicates_ = allow_duplicates;
->>>>>>> 36ceff0a
 
     LeafNode *leaf = TraverseTrack(root_, k, nullptr);
 
@@ -1362,11 +1236,7 @@
     }
 
     // If duplicates are not allowed, do not insert duplicates!
-<<<<<<< HEAD
-    if (!allow_duplicates_ && i != leaf->filled_keys_ && KeyCmpEqual(k, leaf->keys_[i])) {
-=======
     if (!allow_duplicates && i != leaf->filled_keys_ && KeyCmpEqual(k, leaf->keys_[i])) {
->>>>>>> 36ceff0a
       for (const auto &interior : potential_changes) {
         interior->latch_.unlock();
       }
@@ -1437,11 +1307,7 @@
       if ((*inner)->filled_keys_ < NUM_CHILDREN) {
         // Yes! Just insert!
         i = FindKey(*inner, guide_post);
-<<<<<<< HEAD
-        TERRIER_ASSERT(!KeyCmpEqual(guide_post, (*inner)->keys_[i]), "We should not have duplicated guide posts!");
-=======
         TERRIER_ASSERT(i >= (*inner)->filled_keys_ || !KeyCmpEqual(guide_post, (*inner)->keys_[i]), "We should not have duplicated guide posts!");
->>>>>>> 36ceff0a
 
         InsertIntoNode(*inner, i, guide_post, to_insert);
         (*inner)->latch_.unlock();
@@ -1475,9 +1341,6 @@
     return true;
   }
 
-<<<<<<< HEAD
-
-=======
   // Traverses tree to correct key, keeping track of siblings and indices needed to get to child or value.
   LeafNode *TraverseTrackWithSiblings(InteriorNode *root,
                                       KeyType k,
@@ -2058,7 +1921,6 @@
 #endif
     return true;
   }
->>>>>>> 36ceff0a
 
   size_t GetHeapUsage() const {
 #ifdef DEEP_DEBUG
